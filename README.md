<div align="center">
 <img src="https://raw.githubusercontent.com/AlexImmer/Laplace/main/logo/laplace_logo.png" alt="Laplace" width="300"/>
<<<<<<< HEAD
=======
</div>
>>>>>>> 0fdc973e

![pytest](https://github.com/aleximmer/laplace/actions/workflows/pytest.yml/badge.svg)
![lint](https://github.com/aleximmer/laplace/actions/workflows/lint-ruff.yml/badge.svg)
![format](https://github.com/aleximmer/laplace/actions/workflows/format-ruff.yml/badge.svg)
</div>

The laplace package facilitates the application of Laplace approximations for entire neural networks, subnetworks of neural networks, or just their last layer.
The package enables posterior approximations, marginal-likelihood estimation, and various posterior predictive computations.
The library documentation is available at [https://aleximmer.github.io/Laplace](https://aleximmer.github.io/Laplace).

There is also a corresponding paper, [_Laplace Redux — Effortless Bayesian Deep Learning_](https://arxiv.org/abs/2106.14806), which introduces the library, provides an introduction to the Laplace approximation, reviews its use in deep learning, and empirically demonstrates its versatility and competitiveness. Please consider referring to the paper when using our library:

```bibtex
@inproceedings{laplace2021,
  title={Laplace Redux--Effortless {B}ayesian Deep Learning},
  author={Erik Daxberger and Agustinus Kristiadi and Alexander Immer
          and Runa Eschenhagen and Matthias Bauer and Philipp Hennig},
  booktitle={{N}eur{IPS}},
  year={2021}
}
```

The [code](https://github.com/runame/laplace-redux) to reproduce the experiments in the paper is also publicly available; it provides examples of how to use our library for predictive uncertainty quantification, model selection, and continual learning.

## Table of contents

1. [Setup](#setup)
2. [Example usage](#example-usage)
   1. [Simple usage](#simple-usage)
   2. [Marginal likelihood](#marginal-likelihood)
   3. [Laplace on LLM](#laplace-on-llm)
   4. [Subnetwork Laplace](#subnetwork-laplace)
   5. [Serialization](#serialization)
3. [Structure](#structure)
4. [Extendability](#extendability)
5. [When to use which backend?](#when-to-use-which-backend)
6. [Contributing](#contributing)
7. [References](#references)

## Setup

For full compatibility, install this package in a fresh virtual env.
We assume Python >= 3.9 since lower versions are [(soon to be) deprecated](https://devguide.python.org/versions/).
PyTorch version 2.0 and up is also required for full compatibility.
To install laplace with `pip`, run the following:

```bash
pip install laplace-torch
```

For development purposes, clone the repository and then install:

```bash
# or after cloning the repository for development
pip install -e .
# run tests
pip install -e .[tests]
pytest tests/
```

## Example usage

### Simple usage

> [!IMPORTANT]
> As a user, one should not expect Laplace to work automatically.
> That is, one should experiment with different Laplace's options
> (hessian_factorization, prior precision tuning method, predictive method, backend,
> etc!). Try looking at various papers that use Laplace for references on how to
> set all those options depending on the applications/problems at hand.

In the following example, a pre-trained model is loaded,
then the Laplace approximation is fit to the training data
(using a diagonal Hessian approximation over all parameters),
and the prior precision is optimized with cross-validation `"gridsearch"`.
After that, the resulting LA is used for prediction with
the `"probit"` predictive for classification.

> [!IMPORTANT]
<<<<<<< HEAD
> Laplace expects all data loaders, e.g. `train_loader` and `val_loader` below,
> to be instances of PyTorch
> `[DataLoader](https://pytorch.org/tutorials/beginner/basics/data_tutorial.html)`.
> Each batch, `next(iter(data_loader))` must either be the standard `(X, y)` tensors
> or a dict-like object containing at least the keys specified in
> `dict_key_x` and `dict_key_y` in Laplace's constructor.

> !IMPORTANT
> The total number of data points in all data loaders must be accessible via
> `len(train_loader.dataset)`.
=======
> In `optimize_prior_precision`, make sure to match the arguments with
> the ones you want to pass in `la(x, ...)` during prediction.
>>>>>>> 0fdc973e

```python
from laplace import Laplace

# Pre-trained model
model = load_map_model()

# User-specified LA flavor
la = Laplace(model, "classification",
             subset_of_weights="all",
             hessian_structure="diag")
la.fit(train_loader)
la.optimize_prior_precision(
    method="gridsearch", 
    pred_type="glm", 
    link_approx="probit", 
    val_loader=val_loader
)

# User-specified predictive approx.
pred = la(x, pred_type="glm", link_approx="probit")
```

### Marginal likelihood

The marginal likelihood can be used for model selection [10] and is differentiable
for continuous hyperparameters like the prior precision or observation noise.
Here, we fit the library default, KFAC last-layer LA and differentiate
the log marginal likelihood.

```python
from laplace import Laplace

# Un- or pre-trained model
model = load_model()

# Default to recommended last-layer KFAC LA:
la = Laplace(model, likelihood="regression")
la.fit(train_loader)

# ML w.r.t. prior precision and observation noise
ml = la.log_marginal_likelihood(prior_prec, obs_noise)
ml.backward()
```

### Laplace on LLM

> [!TIP]
> This library also supports Huggingface models and parameter-efficient fine-tuning.
> See `examples/huggingface_examples.py` and `examples/huggingface_examples.md`
> for the full exposition.

First, we need to wrap the pretrained model so that the `forward` method takes a
dict-like input. Note that when you iterate over a Huggingface dataloader,
this is what you get by default. Having a dict-like input is nice since different models
have different number of inputs (e.g. GPT-like LLMs only take `input_ids`, while BERT-like
ones take both `input_ids` and `attention_mask`, etc.). Inside this `forward` method you
can do your usual preprocessing like moving the tensor inputs into the correct device.

```python
class MyGPT2(nn.Module):
    def __init__(self, tokenizer: PreTrainedTokenizer) -> None:
        super().__init__()
        config = GPT2Config.from_pretrained("gpt2")
        config.pad_token_id = tokenizer.pad_token_id
        config.num_labels = 2
        self.hf_model = GPT2ForSequenceClassification.from_pretrained(
            "gpt2", config=config
        )

    def forward(self, data: MutableMapping) -> torch.Tensor:
        device = next(self.parameters()).device
        input_ids = data["input_ids"].to(device)
        attn_mask = data["attention_mask"].to(device)
        output_dict = self.hf_model(input_ids=input_ids, attention_mask=attn_mask)
        return output_dict.logits
```

Then you can "select" which parameters of the LLM you want to apply the Laplace approximation
on, by switching off the gradients of the "unneeded" parameters.
For example, we can replicate a last-layer Laplace: (in actual practice, use `Laplace(..., subset_of_weights='last_layer', ...)` instead, though!)

```python
model = MyGPT2(tokenizer)
model.eval()

# Enable grad only for the last layer
for p in model.hf_model.parameters():
    p.requires_grad = False
for p in model.hf_model.score.parameters():
    p.requires_grad = True

la = Laplace(
    model,
    likelihood="classification",
    # Will only hit the last-layer since it's the only one that is grad-enabled
    subset_of_weights="all",
    hessian_structure="diag",
)
la.fit(dataloader)
la.optimize_prior_precision()

test_data = next(iter(dataloader))
pred = la(test_data)
```

This is useful because we can apply the LA only on the parameter-efficient finetuning
weights. E.g., we can fix the LLM itself, and apply the Laplace approximation only
on the LoRA weights. Huggingface will automatically switch off the non-LoRA weights'
gradients.

```python
def get_lora_model():
    model = MyGPT2(tokenizer)  # Note we don't disable grad
    config = LoraConfig(
        r=4,
        lora_alpha=16,
        target_modules=["c_attn"],  # LoRA on the attention weights
        lora_dropout=0.1,
        bias="none",
    )
    lora_model = get_peft_model(model, config)
    return lora_model

lora_model = get_lora_model()

# Train it as usual here...

lora_model.eval()

lora_la = Laplace(
    lora_model,
    likelihood="classification",
    subset_of_weights="all",
    hessian_structure="diag",
    backend=AsdlGGN,
)

test_data = next(iter(dataloader))
lora_pred = lora_la(test_data)
```

### Subnetwork Laplace

This example shows how to fit the Laplace approximation over only
a subnetwork within a neural network (while keeping all other parameters
fixed at their MAP estimates), as proposed in [11]. It also exemplifies
different ways to specify the subnetwork to perform inference over.

```python
from laplace import Laplace

# Pre-trained model
model = load_model()

# Examples of different ways to specify the subnetwork
# via indices of the vectorized model parameters
#
# Example 1: select the 128 parameters with the largest magnitude
from laplace.utils import LargestMagnitudeSubnetMask
subnetwork_mask = LargestMagnitudeSubnetMask(model, n_params_subnet=128)
subnetwork_indices = subnetwork_mask.select()

# Example 2: specify the layers that define the subnetwork
from laplace.utils import ModuleNameSubnetMask
subnetwork_mask = ModuleNameSubnetMask(model, module_names=["layer.1", "layer.3"])
subnetwork_mask.select()
subnetwork_indices = subnetwork_mask.indices

# Example 3: manually define the subnetwork via custom subnetwork indices
import torch
subnetwork_indices = torch.tensor([0, 4, 11, 42, 123, 2021])

# Define and fit subnetwork LA using the specified subnetwork indices
la = Laplace(model, "classification",
             subset_of_weights="subnetwork",
             hessian_structure="full",
             subnetwork_indices=subnetwork_indices)
la.fit(train_loader)
```

### Serialization

As with plain `torch`, we support to ways to serialize data.

One is the familiar `state_dict` approach. Here you need to save and re-create
both `model` and `Laplace`. Use this for long-term storage of models and
sharing of a fitted `Laplace` instance.

```py
# Save model and Laplace instance
torch.save(model.state_dict(), "model_state_dict.bin")
torch.save(la.state_dict(), "la_state_dict.bin")

# Load serialized data
model2 = MyModel(...)
model2.load_state_dict(torch.load("model_state_dict.bin"))
la2 = Laplace(model2, "classification",
              subset_of_weights="all",
              hessian_structure="diag")
la2.load_state_dict(torch.load("la_state_dict.bin"))
```

The second approach is to save the whole `Laplace` object, including
`self.model`. This is less verbose and more convenient since you have the
trained model and the fitted `Laplace` data stored in one place, but [also comes with
some
drawbacks](https://pytorch.org/tutorials/beginner/saving_loading_models.html#saving-loading-model-for-inference).
Use this for quick save-load cycles during experiments, say.

```py
# Save Laplace, including la.model
torch.save(la, "la.pt")

# Load both
torch.load("la.pt")
```

Some Laplace variants such as `LLLaplace` might have trouble being serialized
using the default `pickle` module, which `torch.save()` and `torch.load()` use
(`AttributeError: Can't pickle local object ...`). In this case, the
[`dill`](https://github.com/uqfoundation/dill) package will come in handy.

```py
import dill

torch.save(la, "la.pt", pickle_module=dill)
```

With both methods, you are free to switch devices, for instance when you
trained on a GPU but want to run predictions on CPU. In this case, use

```py
torch.load(..., map_location="cpu")
```

> [!WARNING]
> Currently, this library always assumes that the model has an
> output tensor of shape `(batch_size, ..., n_classes)`, so in
> the case of image outputs, you need to rearrange from NCHW to NHWC.

## Structure

The laplace package consists of two main components:

1. The subclasses of [`laplace.BaseLaplace`](https://github.com/AlexImmer/Laplace/blob/main/laplace/baselaplace.py) that implement different sparsity structures: different subsets of weights (`"all"`, `"subnetwork"` and `"last_layer"`) and different structures of the Hessian approximation (`"full"`, `"kron"`, `"lowrank"` and `"diag"`). This results in _nine_ currently available options: `laplace.FullLaplace`, `laplace.KronLaplace`, `laplace.DiagLaplace`, the corresponding last-layer variations `laplace.FullLLLaplace`, `laplace.KronLLLaplace`, and `laplace.DiagLLLaplace` (which are all subclasses of [`laplace.LLLaplace`](https://github.com/AlexImmer/Laplace/blob/main/laplace/lllaplace.py)), [`laplace.SubnetLaplace`](https://github.com/AlexImmer/Laplace/blob/main/laplace/subnetlaplace.py) (which only supports `"full"` and `"diag"` Hessian approximations) and `laplace.LowRankLaplace` (which only supports inference over `"all"` weights). All of these can be conveniently accessed via the [`laplace.Laplace`](https://github.com/AlexImmer/Laplace/blob/main/laplace/laplace.py) function.
2. The backends in [`laplace.curvature`](https://github.com/AlexImmer/Laplace/blob/main/laplace/curvature/) which provide access to Hessian approximations of
   the corresponding sparsity structures, for example, the diagonal GGN.

Additionally, the package provides utilities for
decomposing a neural network into feature extractor and last layer for `LLLaplace` subclasses ([`laplace.utils.feature_extractor`](https://github.com/AlexImmer/Laplace/blob/main/laplace/utils/feature_extractor.py))
and
effectively dealing with Kronecker factors ([`laplace.utils.matrix`](https://github.com/AlexImmer/Laplace/blob/main/laplace/utils/matrix.py)).

Finally, the package implements several options to select/specify a subnetwork for `SubnetLaplace` (as subclasses of [`laplace.utils.subnetmask.SubnetMask`](https://github.com/AlexImmer/Laplace/blob/main/laplace/utils/subnetmask.py)).
Automatic subnetwork selection strategies include: uniformly at random (`laplace.utils.subnetmask.RandomSubnetMask`), by largest parameter magnitudes (`LargestMagnitudeSubnetMask`), and by largest marginal parameter variances (`LargestVarianceDiagLaplaceSubnetMask` and `LargestVarianceSWAGSubnetMask`).
In addition to that, subnetworks can also be specified manually, by listing the names of either the model parameters (`ParamNameSubnetMask`) or modules (`ModuleNameSubnetMask`) to perform Laplace inference over.

## Extendability

To extend the laplace package, new `BaseLaplace` subclasses can be designed, for example,
Laplace with a block-diagonal Hessian structure.
One can also implement custom subnetwork selection strategies as new subclasses of `SubnetMask`.

Alternatively, extending or integrating backends (subclasses of [`curvature.curvature`](https://github.com/AlexImmer/Laplace/blob/main/laplace/curvature/curvature.py)) allows to provide different Hessian
approximations to the Laplace approximations.
For example, currently the [`curvature.CurvlinopsInterface`](https://github.com/AlexImmer/Laplace/blob/main/laplace/curvature/curvlinops.py) based on [Curvlinops](https://github.com/f-dangel/curvlinops) and the native `torch.func` (previously known as `functorch`), [`curvature.BackPackInterface`](https://github.com/AlexImmer/Laplace/blob/main/laplace/curvature/backpack.py) based on [BackPACK](https://github.com/f-dangel/backpack/) and [`curvature.AsdlInterface`](https://github.com/AlexImmer/Laplace/blob/main/laplace/curvature/asdl.py) based on [ASDL](https://github.com/kazukiosawa/asdfghjkl) are available.

## When to use which backend

> [!TIP]
> Each backend as its own caveat/behavior. The use the following to guide you
> picking the suitable backend, depending on you model & application.

- **Small, simple MLP, or last-layer Laplace:** Any backend should work well.
  `CurvlinopsGGN` or `CurvlinopsEF` is recommended if
  `hessian_factorization = 'kron'`, but it's inefficient for other factorizations.
- **LLMs with PEFT (e.g. LoRA):** `AsdlGGN` and `AsdlEF` are recommended.
- **Continuous Bayesian optimization:** `CurvlinopsGGN/EF` and `BackpackGGN/EF` are
  recommended since they are the only ones supporting backprop over Jacobians.

> [!CAUTION]
> The `curvlinops` backends are inefficient for full and diagonal factorizations.
> Moreover, they're also inefficient for computing the Jacobians of large models
> since they rely on `torch.func.jacrev` along `torch.func.vmap`!

> [!CAUTION]
> The `BackPack` backends are limited to models expressed as `nn.Sequential`.
> Also, they're not compatible with normalization layers.

## Documentation

The documentation is available [here](https://aleximmer.github.io/Laplace) or can be generated and/or viewed locally:

```bash
# assuming the repository was cloned
pip install -e .[docs]
# create docs and write to html
bash update_docs.sh
# .. or serve the docs directly
pdoc --http 0.0.0.0:8080 laplace --template-dir template
```

## Contributing

Pull requests are very welcome. Please follow these guidelines:

1. Install Laplace via `pip install -e ".[dev]"` which will install `ruff` and all requirements necessary to run the tests and build the docs.
2. Use [ruff](https://github.com/astral-sh/ruff) as autoformatter. Please refer to the following [makefile](https://github.com/aleximmer/Laplace/blob/main/makefile) and run it via `make ruff`. Please note that the order of `ruff check --fix` and `ruff format` is important!
3. Also use [ruff](https://github.com/astral-sh/ruff) as linter. Please manually fix all linting errors/warnings before opening a pull request.
4. Fully document your changes in the form of Python docstrings, typehinting, and (if applicable) code/markdown examples in the `./examples` subdirectory.
5. Provide as many test cases as possible. Make sure all test cases pass.

Issues, bug reports, and ideas are also very welcome!

## References

This package relies on various improvements to the Laplace approximation for neural networks, which was originally due to MacKay [1]. Please consider citing the respective papers if you use any of their proposed methods via our laplace library.

- [1] MacKay, DJC. [_A Practical Bayesian Framework for Backpropagation Networks_](https://authors.library.caltech.edu/13793/). Neural Computation 1992.
- [2] Gibbs, M. N. [_Bayesian Gaussian Processes for Regression and Classification_](https://citeseerx.ist.psu.edu/viewdoc/download?doi=10.1.1.147.1130&rep=rep1&type=pdf). PhD Thesis 1997.
- [3] Snoek, J., Rippel, O., Swersky, K., Kiros, R., Satish, N., Sundaram, N., Patwary, M., Prabhat, M., Adams, R. [_Scalable Bayesian Optimization Using Deep Neural Networks_](https://arxiv.org/abs/1502.05700). ICML 2015.
- [4] Ritter, H., Botev, A., Barber, D. [_A Scalable Laplace Approximation for Neural Networks_](https://openreview.net/forum?id=Skdvd2xAZ). ICLR 2018.
- [5] Foong, A. Y., Li, Y., Hernández-Lobato, J. M., Turner, R. E. [_'In-Between' Uncertainty in Bayesian Neural Networks_](https://arxiv.org/abs/1906.11537). ICML UDL Workshop 2019.
- [6] Khan, M. E., Immer, A., Abedi, E., Korzepa, M. [_Approximate Inference Turns Deep Networks into Gaussian Processes_](https://arxiv.org/abs/1906.01930). NeurIPS 2019.
- [7] Kristiadi, A., Hein, M., Hennig, P. [_Being Bayesian, Even Just a Bit, Fixes Overconfidence in ReLU Networks_](https://arxiv.org/abs/2002.10118). ICML 2020.
- [8] Immer, A., Korzepa, M., Bauer, M. [_Improving predictions of Bayesian neural nets via local linearization_](https://arxiv.org/abs/2008.08400). AISTATS 2021.
- [9] Sharma, A., Azizan, N., Pavone, M. [_Sketching Curvature for Efficient Out-of-Distribution Detection for Deep Neural Networks_](https://arxiv.org/abs/2102.12567). UAI 2021.
- [10] Immer, A., Bauer, M., Fortuin, V., Rätsch, G., Khan, EM. [_Scalable Marginal Likelihood Estimation for Model Selection in Deep Learning_](https://arxiv.org/abs/2104.04975). ICML 2021.
- [11] Daxberger, E., Nalisnick, E., Allingham, JU., Antorán, J., Hernández-Lobato, JM. [_Bayesian Deep Learning via Subnetwork Inference_](https://arxiv.org/abs/2010.14689). ICML 2021.<|MERGE_RESOLUTION|>--- conflicted
+++ resolved
@@ -1,9 +1,5 @@
 <div align="center">
  <img src="https://raw.githubusercontent.com/AlexImmer/Laplace/main/logo/laplace_logo.png" alt="Laplace" width="300"/>
-<<<<<<< HEAD
-=======
-</div>
->>>>>>> 0fdc973e
 
 ![pytest](https://github.com/aleximmer/laplace/actions/workflows/pytest.yml/badge.svg)
 ![lint](https://github.com/aleximmer/laplace/actions/workflows/lint-ruff.yml/badge.svg)
@@ -83,7 +79,6 @@
 the `"probit"` predictive for classification.
 
 > [!IMPORTANT]
-<<<<<<< HEAD
 > Laplace expects all data loaders, e.g. `train_loader` and `val_loader` below,
 > to be instances of PyTorch
 > `[DataLoader](https://pytorch.org/tutorials/beginner/basics/data_tutorial.html)`.
@@ -91,13 +86,13 @@
 > or a dict-like object containing at least the keys specified in
 > `dict_key_x` and `dict_key_y` in Laplace's constructor.
 
-> !IMPORTANT
+> [!IMPORTANT]
 > The total number of data points in all data loaders must be accessible via
 > `len(train_loader.dataset)`.
-=======
+
+> [!IMPORTANT]
 > In `optimize_prior_precision`, make sure to match the arguments with
 > the ones you want to pass in `la(x, ...)` during prediction.
->>>>>>> 0fdc973e
 
 ```python
 from laplace import Laplace
