"""
.. include:: ../README.md

.. include:: ../examples/regression_example.md
.. include:: ../examples/calibration_example.md
.. include:: ../examples/reward_modeling_example.md
"""

REGRESSION = 'regression'
CLASSIFICATION = 'classification'

<<<<<<< HEAD
from laplace.baselaplace import BaseLaplace, ParametricLaplace, FullLaplace, KronLaplace, DiagLaplace, LowRankLaplace, FunctionalLaplace
from laplace.lllaplace import LLLaplace, FullLLLaplace, KronLLLaplace, DiagLLLaplace, FunctionalLLLaplace
=======
from laplace.baselaplace import (
    BaseLaplace,
    ParametricLaplace,
    FullLaplace,
    KronLaplace,
    DiagLaplace,
    LowRankLaplace,
)
from laplace.lllaplace import LLLaplace, FullLLLaplace, KronLLLaplace, DiagLLLaplace
>>>>>>> fddcf55b
from laplace.subnetlaplace import SubnetLaplace, FullSubnetLaplace, DiagSubnetLaplace
from laplace.laplace import Laplace
from laplace.marglik_training import marglik_training

<<<<<<< HEAD
__all__ = ['Laplace',  # direct access to all Laplace classes via unified interface
           'BaseLaplace', 'ParametricLaplace', 'FunctionalLaplace',  # base-class and its (first-level) subclasses
           'FullLaplace', 'KronLaplace', 'DiagLaplace', 'LowRankLaplace',  # all-weights
           'LLLaplace',  # base-class last-layer
           'FullLLLaplace', 'KronLLLaplace', 'DiagLLLaplace', 'FunctionalLLLaplace',  # last-layer
           'SubnetLaplace',  # subnetwork
           'FullSubnetLaplace', 'DiagSubnetLaplace',  # subnetwork
           'marglik_training']  # methods
=======
__all__ = [
    'Laplace',  # direct access to all Laplace classes via unified interface
    'BaseLaplace',
    'ParametricLaplace',  # base-class and its (first-level) subclasses
    'FullLaplace',
    'KronLaplace',
    'DiagLaplace',
    'LowRankLaplace',  # all-weights
    'LLLaplace',  # base-class last-layer
    'FullLLLaplace',
    'KronLLLaplace',
    'DiagLLLaplace',  # last-layer
    'SubnetLaplace',  # base-class subnetwork
    'FullSubnetLaplace',
    'DiagSubnetLaplace',  # subnetwork
    'marglik_training',
]  # methods
>>>>>>> fddcf55b
<|MERGE_RESOLUTION|>--- conflicted
+++ resolved
@@ -9,10 +9,6 @@
 REGRESSION = 'regression'
 CLASSIFICATION = 'classification'
 
-<<<<<<< HEAD
-from laplace.baselaplace import BaseLaplace, ParametricLaplace, FullLaplace, KronLaplace, DiagLaplace, LowRankLaplace, FunctionalLaplace
-from laplace.lllaplace import LLLaplace, FullLLLaplace, KronLLLaplace, DiagLLLaplace, FunctionalLLLaplace
-=======
 from laplace.baselaplace import (
     BaseLaplace,
     ParametricLaplace,
@@ -20,23 +16,14 @@
     KronLaplace,
     DiagLaplace,
     LowRankLaplace,
+    FunctionalLaplace
 )
-from laplace.lllaplace import LLLaplace, FullLLLaplace, KronLLLaplace, DiagLLLaplace
->>>>>>> fddcf55b
+from laplace.lllaplace import LLLaplace, FullLLLaplace, KronLLLaplace, DiagLLLaplace, FunctionalLLLaplace
 from laplace.subnetlaplace import SubnetLaplace, FullSubnetLaplace, DiagSubnetLaplace
 from laplace.laplace import Laplace
 from laplace.marglik_training import marglik_training
 
-<<<<<<< HEAD
-__all__ = ['Laplace',  # direct access to all Laplace classes via unified interface
-           'BaseLaplace', 'ParametricLaplace', 'FunctionalLaplace',  # base-class and its (first-level) subclasses
-           'FullLaplace', 'KronLaplace', 'DiagLaplace', 'LowRankLaplace',  # all-weights
-           'LLLaplace',  # base-class last-layer
-           'FullLLLaplace', 'KronLLLaplace', 'DiagLLLaplace', 'FunctionalLLLaplace',  # last-layer
-           'SubnetLaplace',  # subnetwork
-           'FullSubnetLaplace', 'DiagSubnetLaplace',  # subnetwork
-           'marglik_training']  # methods
-=======
+
 __all__ = [
     'Laplace',  # direct access to all Laplace classes via unified interface
     'BaseLaplace',
@@ -44,14 +31,15 @@
     'FullLaplace',
     'KronLaplace',
     'DiagLaplace',
+    'FunctionalLaplace',
     'LowRankLaplace',  # all-weights
     'LLLaplace',  # base-class last-layer
     'FullLLLaplace',
     'KronLLLaplace',
-    'DiagLLLaplace',  # last-layer
+    'DiagLLLaplace',  
+    'FunctionalLLLaplace',# last-layer
     'SubnetLaplace',  # base-class subnetwork
     'FullSubnetLaplace',
     'DiagSubnetLaplace',  # subnetwork
     'marglik_training',
-]  # methods
->>>>>>> fddcf55b
+]  # methods