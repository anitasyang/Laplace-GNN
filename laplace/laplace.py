<<<<<<< HEAD
from laplace import *  # noqa F403
from laplace.baselaplace import BaseLaplace
=======
from __future__ import annotations

import torch

from laplace.baselaplace import ParametricLaplace
from laplace.utils.enums import (
    HessianStructure,
    Likelihood,
    SubsetOfWeights,
)
>>>>>>> 3c99a04c


def Laplace(
    model: torch.nn.Module,
    likelihood: Likelihood | str,
    subset_of_weights: SubsetOfWeights | str = SubsetOfWeights.LAST_LAYER,
    hessian_structure: HessianStructure | str = HessianStructure.KRON,
    *args,
    **kwargs,
) -> ParametricLaplace:
    """Simplified Laplace access using strings instead of different classes.

    Parameters
    ----------
    model : torch.nn.Module
    likelihood : Likelihood or str in {'classification', 'regression'}
    subset_of_weights : SubsetofWeights or {'last_layer', 'subnetwork', 'all'}, default=SubsetOfWeights.LAST_LAYER
        subset of weights to consider for inference
<<<<<<< HEAD
    hessian_structure : {'diag', 'kron', 'full', 'lowrank', 'gp'}, default='kron'
        structure of the Hessian approximation (note that in case of hessian_structure='GP',
        we are not actually doing any Hessian approximation, the inference is instead done in the functional space)
=======
    hessian_structure : HessianStructure or str in {'diag', 'kron', 'full', 'lowrank'}, default=HessianStructure.KRON
        structure of the Hessian approximation
>>>>>>> 3c99a04c

    Returns
    -------
    laplace : BaseLaplace
        chosen subclass of BaseLaplace instantiated with additional arguments
    """
    if subset_of_weights == "subnetwork" and hessian_structure not in ["full", "diag"]:
        raise ValueError(
            "Subnetwork Laplace requires a full or diagonal Hessian approximation!"
        )
    laplace_map = {
        subclass._key: subclass
        for subclass in _all_subclasses(BaseLaplace)
        if hasattr(subclass, "_key")
    }
    laplace_class = laplace_map[(subset_of_weights, hessian_structure)]
    return laplace_class(model, likelihood, *args, **kwargs)


def _all_subclasses(cls) -> set:
    return set(cls.__subclasses__()).union(
        [s for c in cls.__subclasses__() for s in _all_subclasses(c)]
    )<|MERGE_RESOLUTION|>--- conflicted
+++ resolved
@@ -1,18 +1,13 @@
-<<<<<<< HEAD
-from laplace import *  # noqa F403
-from laplace.baselaplace import BaseLaplace
-=======
 from __future__ import annotations
 
 import torch
 
-from laplace.baselaplace import ParametricLaplace
+from laplace.baselaplace import BaseLaplace
 from laplace.utils.enums import (
     HessianStructure,
     Likelihood,
     SubsetOfWeights,
 )
->>>>>>> 3c99a04c
 
 
 def Laplace(
@@ -31,15 +26,9 @@
     likelihood : Likelihood or str in {'classification', 'regression'}
     subset_of_weights : SubsetofWeights or {'last_layer', 'subnetwork', 'all'}, default=SubsetOfWeights.LAST_LAYER
         subset of weights to consider for inference
-<<<<<<< HEAD
-    hessian_structure : {'diag', 'kron', 'full', 'lowrank', 'gp'}, default='kron'
-        structure of the Hessian approximation (note that in case of hessian_structure='GP',
+    hessian_structure : HessianStructure or str in {'diag', 'kron', 'full', 'lowrank', 'gp'}, default=HessianStructure.KRON
+        structure of the Hessian approximation (note that in case of 'gp',
         we are not actually doing any Hessian approximation, the inference is instead done in the functional space)
-=======
-    hessian_structure : HessianStructure or str in {'diag', 'kron', 'full', 'lowrank'}, default=HessianStructure.KRON
-        structure of the Hessian approximation
->>>>>>> 3c99a04c
-
     Returns
     -------
     laplace : BaseLaplace
