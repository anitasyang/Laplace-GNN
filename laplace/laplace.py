--- conflicted
+++ resolved
@@ -32,16 +32,11 @@
             'Subnetwork Laplace requires a full or diagonal Hessian approximation!'
         )
 
-<<<<<<< HEAD
     laplace_map = {
         subclass._key: subclass
         for subclass in _all_subclasses(ParametricLaplace)
         if hasattr(subclass, '_key')
     }
-=======
-    laplace_map = {subclass._key: subclass for subclass in _all_subclasses(BaseLaplace)
-                   if hasattr(subclass, '_key')}
->>>>>>> 5de3980b
     laplace_class = laplace_map[(subset_of_weights, hessian_structure)]
     return laplace_class(model, likelihood, *args, **kwargs)
 
