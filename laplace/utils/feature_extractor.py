--- conflicted
+++ resolved
@@ -1,17 +1,13 @@
-<<<<<<< HEAD
+from __future__ import annotations
+
 from collections.abc import MutableMapping
+from enum import Enum
+from typing import Any, Callable
+
 import torch
 import torch.nn as nn
-from typing import Any, Tuple, Callable, Optional
-=======
-from enum import Enum
-from typing import Callable, Optional, Tuple
-
-import torch
-import torch.nn as nn
-
-__all__ = ["FeatureExtractor"]
->>>>>>> 2aade442
+
+__all__ = ["FeatureReduction", "FeatureExtractor"]
 
 
 class FeatureReduction(str, Enum):
@@ -53,16 +49,9 @@
     def __init__(
         self,
         model: nn.Module,
-        last_layer_name: Optional[str] = None,
+        last_layer_name: str | None = None,
         enable_backprop: bool = False,
-<<<<<<< HEAD
-    ) -> None:
-        super().__init__()
-        self.model: nn.Module = model
-        self._features: dict[str, torch.Tensor] = dict()
-        self.enable_backprop: bool = enable_backprop
-=======
-        feature_reduction: Optional[FeatureReduction] = None,
+        feature_reduction: FeatureReduction | str | None = None,
     ) -> None:
         if feature_reduction is not None and feature_reduction not in [
             fr.value for fr in FeatureReduction
@@ -73,11 +62,10 @@
             )
 
         super().__init__()
-        self.model = model
-        self._features = dict()
-        self.enable_backprop = enable_backprop
-        self.feature_reduction = feature_reduction
->>>>>>> 2aade442
+        self.model: nn.Module = model
+        self._features: dict[str, torch.Tensor] = dict()
+        self.enable_backprop: bool = enable_backprop
+        self.feature_reduction: FeatureReduction | None = feature_reduction
 
         self.last_layer: nn.Module | None
         if last_layer_name is None:
@@ -105,12 +93,8 @@
         return out
 
     def forward_with_features(
-<<<<<<< HEAD
         self, x: torch.Tensor | MutableMapping[str, torch.Tensor | Any]
-=======
-        self, x: torch.Tensor
->>>>>>> 2aade442
-    ) -> Tuple[torch.Tensor, torch.Tensor]:
+    ) -> tuple[torch.Tensor, torch.Tensor]:
         """Forward pass which returns the output of the penultimate layer along
         with the output of the last layer. If the last layer is not known yet,
         it will be determined when this function is called for the first time.
