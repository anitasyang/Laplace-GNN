--- conflicted
+++ resolved
@@ -1,18 +1,12 @@
 from __future__ import annotations
+
 from math import pow
-<<<<<<< HEAD
-import torch
-from torch import nn
-import numpy as np
 from typing import Iterable
-import opt_einsum as oe
-=======
-from typing import Union
->>>>>>> 2aade442
 
 import numpy as np
 import opt_einsum as oe
 import torch
+from torch import nn
 
 from laplace.utils.utils import _is_valid_scalar, block_diag, kron, symeig
 
@@ -513,11 +507,7 @@
                     )
                 else:
                     eigval = torch.pow(torch.outer(l1, l2) + delta, exponent)
-<<<<<<< HEAD
-                d = oe.contract('mp,nq,pq,mp,nq->mn', Q1, Q2, eigval, Q1, Q2).flatten()
-=======
                 d = oe.contract("mp,nq,pq,mp,nq->mn", Q1, Q2, eigval, Q1, Q2).flatten()
->>>>>>> 2aade442
                 diags.append(d)
         return torch.cat(diags)
 
