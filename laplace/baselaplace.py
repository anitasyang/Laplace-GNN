from math import sqrt, pi, log
import numpy as np
import torch
import warnings
from torch.nn.utils import parameters_to_vector, vector_to_parameters
<<<<<<< HEAD
import tqdm
from collections.abc import MutableMapping
from laplace.curvature.asdfghjkl import AsdfghjklHessian
from laplace.curvature.curvlinops import CurvlinopsEF
import warnings
from torchmetrics import MeanSquaredError

from laplace.utils import (
    invsqrt_precision,
    validate,
    Kron,
    normal_samples,
    fix_prior_prec_structure,
    RunningNLLMetric,
)
from laplace.curvature import AsdlHessian, CurvlinopsGGN


__all__ = [
    'BaseLaplace',
    'ParametricLaplace',
    'FullLaplace',
    'KronLaplace',
    'DiagLaplace',
    'LowRankLaplace',
]
=======
from torch.distributions import MultivariateNormal, Dirichlet, Normal
from torch.utils.data import DataLoader

from laplace.utils import parameters_per_layer, invsqrt_precision, get_nll, validate, Kron, SoDSampler, normal_samples
from laplace.curvature import BackPackGGN, AsdlHessian, AsdlGGN


__all__ = ['BaseLaplace', 'ParametricLaplace', 'FunctionalLaplace',
           'FullLaplace', 'KronLaplace', 'DiagLaplace', 'LowRankLaplace']
>>>>>>> 5de3980b


class BaseLaplace:
    """Baseclass for all Laplace approximations in this library.

    Parameters
    ----------
    model : torch.nn.Module
    likelihood : {'classification', 'regression', 'reward_modeling'}
        determines the log likelihood Hessian approximation.
        In the case of 'reward_modeling', it fits Laplace in using the classification likelihood,
        then do prediction as in regression likelihood. The model needs to be defined accordingly:
        The forward pass during training takes `x.shape == (batch_size, 2, dim)` with
        `y.shape = (batch_size,)`. Meanwhile, during evaluation `x.shape == (batch_size, dim)`.
        Note that 'reward_modeling' only supports `KronLaplace` and `DiagLaplace`.
    sigma_noise : torch.Tensor or float, default=1
        observation noise for the regression setting; must be 1 for classification
    prior_precision : torch.Tensor or float, default=1
        prior precision of a Gaussian prior (= weight decay);
        can be scalar, per-layer, or diagonal in the most general case
    prior_mean : torch.Tensor or float, default=0
        prior mean of a Gaussian prior, useful for continual learning
    temperature : float, default=1
        temperature of the likelihood; lower temperature leads to more
        concentrated posterior and vice versa.
    enable_backprop: bool, default=False
        whether to enable backprop to the input `x` through the Laplace predictive.
        Useful for e.g. Bayesian optimization.
    backend : subclasses of `laplace.curvature.CurvatureInterface`
        backend for access to curvature/Hessian approximations. Defaults to CurvlinopsGGN if None.
    backend_kwargs : dict, default=None
        arguments passed to the backend on initialization, for example to
        set the number of MC samples for stochastic approximations.
    asdl_fisher_kwargs : dict, default=None
        arguments passed to the ASDL backend specifically on initialization.
    """

<<<<<<< HEAD
    def __init__(
        self,
        model,
        likelihood,
        sigma_noise=1.0,
        prior_precision=1.0,
        prior_mean=0.0,
        temperature=1.0,
        enable_backprop=False,
        backend=None,
        backend_kwargs=None,
        asdl_fisher_kwargs=None,
    ):
        if likelihood not in ['classification', 'regression', 'reward_modeling']:
=======
    def __init__(self, model, likelihood, sigma_noise=1., prior_precision=1.,
                 prior_mean=0., temperature=1., backend=None, backend_kwargs=None):
        if likelihood not in ['classification', 'regression']:
>>>>>>> 5de3980b
            raise ValueError(f'Invalid likelihood type {likelihood}')

        self.model = model

        # Only do Laplace on params that require grad
        self.params = []
        self.is_subset_params = False
        for p in model.parameters():
            if p.requires_grad:
                self.params.append(p)
            else:
                self.is_subset_params = True

        self.n_params = sum(p.numel() for p in self.params)
        self.n_layers = len(self.params)
        self.prior_precision = prior_precision
        self.prior_mean = prior_mean
        if sigma_noise != 1 and likelihood != 'regression':
            raise ValueError('Sigma noise != 1 only available for regression.')

        self.reward_modeling = likelihood == 'reward_modeling'
        if self.reward_modeling:
            # For fitting only. After it's done, self.likelihood = 'regression', see self.fit()
            self.likelihood = 'classification'
        else:
            self.likelihood = likelihood

        self.sigma_noise = sigma_noise
        self.temperature = temperature
        self.enable_backprop = enable_backprop

        if backend is None:
            backend = CurvlinopsGGN
        else:
            if self.is_subset_params and 'backpack' in backend.__name__.lower():
                raise ValueError(
                    'If some grad are switched off, the BackPACK backend is not supported.'
                )

        self._backend = None
        self._backend_cls = backend
        self._backend_kwargs = dict() if backend_kwargs is None else backend_kwargs
        self._asdl_fisher_kwargs = (
            dict() if asdl_fisher_kwargs is None else asdl_fisher_kwargs
        )

        # log likelihood = g(loss)
        self.loss = 0.0
        self.n_outputs = None
        self.n_data = 0

    @property
    def _device(self):
        return next(self.model.parameters()).device

    @property
    def backend(self):
        if self._backend is None:
            self._backend = self._backend_cls(
                self.model, self.likelihood, **self._backend_kwargs
            )
        return self._backend

    def _curv_closure(self, X, y, N):
        raise NotImplementedError

    def fit(self, train_loader):
        raise NotImplementedError

    @property
    def log_likelihood(self):
        """Compute log likelihood on the training data after `.fit()` has been called.
        The log likelihood is computed on-demand based on the loss and, for example,
        the observation noise which makes it differentiable in the latter for
        iterative updates.

        Returns
        -------
        log_likelihood : torch.Tensor
        """
        factor = -self._H_factor
        if self.likelihood == 'regression':
            # loss used is just MSE, need to add normalizer for gaussian likelihood
            c = (
                self.n_data
                * self.n_outputs
                * torch.log(self.sigma_noise * sqrt(2 * pi))
            )
            return factor * self.loss - c
        else:
            # for classification Xent == log Cat
            return factor * self.loss

    def __call__(self, x, pred_type, link_approx, n_samples):
        """Compute the posterior predictive on input data `X`.

        Parameters
        ----------
        x : torch.Tensor
            `(batch_size, input_shape)`

        pred_type : {'glm', 'nn', 'gp'},
            type of posterior predictive, linearized GLM predictive or neural
            network (nn) sampling predictive or Gaussian Process (GP) predictive.
            For ParametricLaplace subclasses, the GLM predictive is consistent with
            the curvature approximations used there.

        link_approx : {'mc', 'probit', 'bridge'}
            how to approximate the classification link function for the `'glm'`.
            For `pred_type='nn'`, only 'mc' is possible.

        n_samples : int
            number of samples for `link_approx='mc'`.

        Returns
        -------
        predictive: torch.Tensor or Tuple[torch.Tensor]
            For `likelihood='classification'`, a torch.Tensor is returned with
            a distribution over classes (similar to a Softmax).
            For `likelihood='regression'`, a tuple of torch.Tensor is returned
            with the mean and the predictive variance.
        """
        raise NotImplementedError

    @staticmethod
    def _classification_predictive(f_mu, f_var, link_approx, n_samples):
        """
        """

        if link_approx not in ['mc', 'probit', 'bridge']:
            raise ValueError(f'Unsupported link approximation {link_approx}.')

        if link_approx == 'mc':
            try:
                dist = MultivariateNormal(f_mu, f_var)
            except:
                dist = Normal(f_mu, torch.diagonal(f_var, dim1=1, dim2=2).sqrt())
            return torch.softmax(dist.sample((n_samples,)), dim=-1).mean(dim=0)
        elif link_approx == 'probit':
            kappa = 1 / torch.sqrt(1. + np.pi / 8 * f_var.diagonal(dim1=1, dim2=2))
            return torch.softmax(kappa * f_mu, dim=-1)
        elif link_approx == 'bridge':
            _, K = f_mu.size(0), f_mu.size(-1)
            f_var_diag = torch.diagonal(f_var, dim1=1, dim2=2)
            sum_exp = torch.sum(torch.exp(-f_mu), dim=1).unsqueeze(-1)
            alpha = 1 / f_var_diag * (1 - 2 / K + torch.exp(f_mu) / (K ** 2) * sum_exp)
            dist = Dirichlet(alpha)
            return torch.nan_to_num(dist.mean, nan=1.0)

    def predictive(self, x, pred_type, link_approx, n_samples):
        return self(x, pred_type, link_approx, n_samples)

    def _check_jacobians(self, Js):
        if not isinstance(Js, torch.Tensor):
            raise ValueError('Jacobians have to be torch.Tensor.')
        if not Js.device == self._device:
            raise ValueError('Jacobians need to be on the same device as Laplace.')
        m, k, p = Js.size()
        if p != self.n_params:
            raise ValueError('Invalid Jacobians shape for Laplace posterior approx.')

    @property
    def prior_precision_diag(self):
        """Obtain the diagonal prior precision \\(p_0\\) constructed from either
        a scalar, layer-wise, or diagonal prior precision.

        Returns
        -------
        prior_precision_diag : torch.Tensor
        """
        if len(self.prior_precision) == 1:  # scalar
            return self.prior_precision * torch.ones(self.n_params, device=self._device)

        elif len(self.prior_precision) == self.n_params:  # diagonal
            return self.prior_precision

        elif len(self.prior_precision) == self.n_layers:  # per layer
            n_params_per_layer = [p.numel() for p in self.params]
            return torch.cat(
                [
                    prior * torch.ones(n_params, device=self._device)
                    for prior, n_params in zip(self.prior_precision, n_params_per_layer)
                ]
            )

        else:
            raise ValueError(
                'Mismatch of prior and model. Diagonal, scalar, or per-layer prior.'
            )

    @property
    def prior_mean(self):
        return self._prior_mean

    @prior_mean.setter
    def prior_mean(self, prior_mean):
        if np.isscalar(prior_mean) and np.isreal(prior_mean):
            self._prior_mean = torch.tensor(prior_mean, device=self._device)
        elif torch.is_tensor(prior_mean):
            if prior_mean.ndim == 0:
                self._prior_mean = prior_mean.reshape(-1).to(self._device)
            elif prior_mean.ndim == 1:
                if len(prior_mean) not in [1, self.n_params]:
                    raise ValueError('Invalid length of prior mean.')
                self._prior_mean = prior_mean
            else:
                raise ValueError('Prior mean has too many dimensions!')
        else:
            raise ValueError('Invalid argument type of prior mean.')

    @property
    def prior_precision(self):
        return self._prior_precision

    @prior_precision.setter
    def prior_precision(self, prior_precision):
        self._posterior_scale = None
        if np.isscalar(prior_precision) and np.isreal(prior_precision):
            self._prior_precision = torch.tensor([prior_precision], device=self._device)
        elif torch.is_tensor(prior_precision):
            if prior_precision.ndim == 0:
                # make dimensional
                self._prior_precision = prior_precision.reshape(-1).to(self._device)
            elif prior_precision.ndim == 1:
                if len(prior_precision) not in [1, self.n_layers, self.n_params]:
                    raise ValueError(
                        'Length of prior precision does not align with architecture.'
                    )
                self._prior_precision = prior_precision.to(self._device)
            else:
                raise ValueError(
                    'Prior precision needs to be at most one-dimensional tensor.'
                )
        else:
            raise ValueError(
                'Prior precision either scalar or torch.Tensor up to 1-dim.'
            )

    def optimize_prior_precision_base(
        self,
        pred_type,
        method='marglik',
        n_steps=100,
        lr=1e-1,
        init_prior_prec=1.0,
        prior_structure='scalar',
        val_loader=None,
        loss=None,
        log_prior_prec_min=-4,
        log_prior_prec_max=4,
        grid_size=100,
        link_approx='probit',
        n_samples=100,
        verbose=False,
        cv_loss_with_var=False,
        progress_bar=False,
    ):
        """Optimize the prior precision post-hoc using the `method`
        specified by the user.

        Parameters
        ----------
        pred_type : {'glm', 'nn', 'gp'}, default='glm'
            type of posterior predictive, linearized GLM predictive or neural
            network sampling predictive or Gaussian Process (GP) inference.
            The GLM predictive is consistent with the curvature approximations used here.
        method : {'marglik', 'gridsearch'}, default='marglik'
            specifies how the prior precision should be optimized.
        n_steps : int, default=100
            the number of gradient descent steps to take.
        lr : float, default=1e-1
            the learning rate to use for gradient descent.
        init_prior_prec : float or tensor, default=1.0
            initial prior precision before the first optimization step.
        prior_structure : {'scalar', 'layerwise', 'diag'}, default='scalar'
            if init_prior_prec is scalar, the prior precision is optimized with this structure.
            otherwise, the structure of init_prior_prec is maintained.
        val_loader : torch.data.utils.DataLoader, default=None
            DataLoader for the validation set; each iterate is a training batch (X, y).
        loss : callable or torchmetrics.Metric, default=None
            loss function to use for CV. If callable, the loss is computed offline (memory intensive).
            If torchmetrics.Metric, running loss is computed (efficient). The default
            depends on the likelihood: `RunningNLLMetric()` for classification and
            reward modeling, running `MeanSquaredError()` for regression.
        cv_loss_with_var: bool, default=False
            if true, `loss` takes three arguments `loss(output_mean, output_var, target)`,
            otherwise, `loss` takes two arguments `loss(output_mean, target)`
        log_prior_prec_min : float, default=-4
            lower bound of gridsearch interval.
        log_prior_prec_max : float, default=4
            upper bound of gridsearch interval.
        grid_size : int, default=100
            number of values to consider inside the gridsearch interval.
        link_approx : {'mc', 'probit', 'bridge'}, default='probit'
            how to approximate the classification link function for the `'glm'`.
            For `pred_type='nn'`, only `'mc'` is possible.
        n_samples : int, default=100
            number of samples for `link_approx='mc'`.
        verbose : bool, default=False
            if true, the optimized prior precision will be printed
            (can be a large tensor if the prior has a diagonal covariance).
        progress_bar : bool, default=False
            whether to show a progress bar; updated at every batch-Hessian computation.
            Useful for very large model and large amount of data, esp. when `subset_of_weights='all'`.
        """
        if method == 'marglik':
            self.prior_precision = init_prior_prec
            if len(self.prior_precision) == 1 and prior_structure != 'scalar':
                self.prior_precision = fix_prior_prec_structure(
                    self.prior_precision.item(),
                    prior_structure,
                    self.n_layers,
                    self.n_params,
                    self._device,
                )
            log_prior_prec = self.prior_precision.log()
            log_prior_prec.requires_grad = True
            optimizer = torch.optim.Adam([log_prior_prec], lr=lr)
<<<<<<< HEAD

            if progress_bar:
                pbar = tqdm.trange(n_steps)
                pbar.set_description('[Optimizing marginal likelihood]')
            else:
                pbar = range(n_steps)

            for _ in pbar:
                optimizer.zero_grad()
                prior_prec = log_prior_prec.exp()
                neg_log_marglik = -self.log_marginal_likelihood(
                    prior_precision=prior_prec
                )
=======
            for n in range(n_steps):
                optimizer.zero_grad()
                prior_prec = log_prior_prec.exp()
                neg_log_marglik = -self.log_marginal_likelihood(prior_precision=prior_prec)
                if verbose and (n % 10 == 0):
                    print(prior_prec, neg_log_marglik)
>>>>>>> 5de3980b
                neg_log_marglik.backward()
                optimizer.step()
            self.prior_precision = log_prior_prec.detach().exp()
        elif method == 'gridsearch':
            if val_loader is None:
                raise ValueError('gridsearch requires a validation set DataLoader')

            interval = torch.logspace(log_prior_prec_min, log_prior_prec_max, grid_size)

            if loss is None:
                loss = (
                    MeanSquaredError(num_outputs=self.n_outputs)
                    if self.likelihood == 'regression'
                    else RunningNLLMetric()
                )

            self.prior_precision = self._gridsearch(
                loss,
                interval,
                val_loader,
                pred_type=pred_type,
                link_approx=link_approx,
                n_samples=n_samples,
                loss_with_var=cv_loss_with_var,
                progress_bar=progress_bar,
            )
        else:
            raise ValueError('For now only marglik and gridsearch is implemented.')
        if verbose:
            print(f'Optimized prior precision is {self.prior_precision}.')

    def _gridsearch(
        self,
        loss,
        interval,
        val_loader,
        pred_type,
        link_approx='probit',
        n_samples=100,
        loss_with_var=False,
        progress_bar=False,
    ):
        assert callable(loss) or isinstance(loss, tm.Metric)

        results = list()
        prior_precs = list()
        pbar = tqdm.tqdm(interval) if progress_bar else interval
        for prior_prec in pbar:
            self.prior_precision = prior_prec
            try:
                result = validate(
                    self,
                    val_loader,
                    loss,
                    pred_type=pred_type,
                    link_approx=link_approx,
                    n_samples=n_samples,
                    loss_with_var=loss_with_var,
                )
            except RuntimeError:
                result = np.inf

            if progress_bar:
                pbar.set_description(
                    f'[Grid search | prior_prec: {prior_prec:.3e}, loss: {result:.3f}]'
                )

            results.append(result)
            prior_precs.append(prior_prec)
        return prior_precs[np.argmin(results)]

    @property
    def sigma_noise(self):
        return self._sigma_noise

    @sigma_noise.setter
    def sigma_noise(self, sigma_noise):
        self._posterior_scale = None
        if np.isscalar(sigma_noise) and np.isreal(sigma_noise):
            self._sigma_noise = torch.tensor(sigma_noise, device=self._device)
        elif torch.is_tensor(sigma_noise):
            if sigma_noise.ndim == 0:
                self._sigma_noise = sigma_noise.to(self._device)
            elif sigma_noise.ndim == 1:
                if len(sigma_noise) > 1:
                    raise ValueError('Only homoscedastic output noise supported.')
                self._sigma_noise = sigma_noise[0].to(self._device)
            else:
                raise ValueError('Sigma noise needs to be scalar or 1-dimensional.')
        else:
            raise ValueError(
                'Invalid type: sigma noise needs to be torch.Tensor or scalar.'
            )

    @property
    def _H_factor(self):
        sigma2 = self.sigma_noise.square()
        return 1 / sigma2 / self.temperature

    def log_marginal_likelihood(self, prior_precision=None, sigma_noise=None):
        """Compute the Laplace approximation to the log marginal likelihood subject
        to specific Hessian approximations that subclasses implement.
        Requires that the Laplace approximation has been fit before.
        The resulting torch.Tensor is differentiable in `prior_precision` and
        `sigma_noise` if these have gradients enabled.
        By passing `prior_precision` or `sigma_noise`, the current value is
        overwritten. This is useful for iterating on the log marginal likelihood.

        Parameters
        ----------
        prior_precision : torch.Tensor, optional
            prior precision if should be changed from current `prior_precision` value
        sigma_noise : [type], optional
            observation noise standard deviation if should be changed

        Returns
        -------
        log_marglik : torch.Tensor
        """
        # update prior precision (useful when iterating on marglik)
        if prior_precision is not None:
            self.prior_precision = prior_precision

        # update sigma_noise (useful when iterating on marglik)
        if sigma_noise is not None:
            if self.likelihood != 'regression':
                raise ValueError('Can only change sigma_noise for regression.')
            self.sigma_noise = sigma_noise

        return self.log_likelihood - 0.5 * (self.log_det_term + self.scatter)

    @property
    def log_det_term(self):
        raise NotImplementedError

    @property
    def scatter(self):
        raise NotImplementedError


class ParametricLaplace(BaseLaplace):
    """
    Parametric Laplace class.

    Subclasses need to specify how the Hessian approximation is initialized,
    how to add up curvature over training data, how to sample from the
    Laplace approximation, and how to compute the functional variance.

    A Laplace approximation is represented by a MAP which is given by the
    `model` parameter and a posterior precision or covariance specifying
    a Gaussian distribution \\(\\mathcal{N}(\\theta_{MAP}, P^{-1})\\).
    The goal of this class is to compute the posterior precision \\(P\\)
    which sums as
    \\[
        P = \\sum_{n=1}^N \\nabla^2_\\theta \\log p(\\mathcal{D}_n \\mid \\theta)
        \\vert_{\\theta_{MAP}} + \\nabla^2_\\theta \\log p(\\theta) \\vert_{\\theta_{MAP}}.
    \\]
    Every subclass implements different approximations to the log likelihood Hessians,
    for example, a diagonal one. The prior is assumed to be Gaussian and therefore we have
    a simple form for \\(\\nabla^2_\\theta \\log p(\\theta) \\vert_{\\theta_{MAP}} = P_0 \\).
    In particular, we assume a scalar, layer-wise, or diagonal prior precision so that in
    all cases \\(P_0 = \\textrm{diag}(p_0)\\) and the structure of \\(p_0\\) can be varied.
    """

<<<<<<< HEAD
    def __init__(
        self,
        model,
        likelihood,
        sigma_noise=1.0,
        prior_precision=1.0,
        prior_mean=0.0,
        temperature=1.0,
        enable_backprop=False,
        backend=None,
        backend_kwargs=None,
        asdl_fisher_kwargs=None,
    ):
        super().__init__(
            model,
            likelihood,
            sigma_noise,
            prior_precision,
            prior_mean,
            temperature,
            enable_backprop,
            backend,
            backend_kwargs,
            asdl_fisher_kwargs,
        )
=======
    def __init__(self, model, likelihood, sigma_noise=1., prior_precision=1.,
                 prior_mean=0., temperature=1., backend=None, backend_kwargs=None):
        super().__init__(model, likelihood, sigma_noise, prior_precision,
                         prior_mean, temperature, backend, backend_kwargs)

>>>>>>> 5de3980b
        if not hasattr(self, 'H'):
            self._init_H()
            # posterior mean/mode
            self.mean = self.prior_mean

    def _init_H(self):
        raise NotImplementedError

    def _check_H_init(self):
        if self.H is None:
            raise AttributeError('Laplace not fitted. Run fit() first.')

    def fit(self, train_loader, override=True, progress_bar=False):
        """Fit the local Laplace approximation at the parameters of the model.

        Parameters
        ----------
        train_loader : torch.data.utils.DataLoader
            each iterate is a training batch (X, y);
            `train_loader.dataset` needs to be set to access \\(N\\), size of the data set
        override : bool, default=True
            whether to initialize H, loss, and n_data again; setting to False is useful for
            online learning settings to accumulate a sequential posterior approximation.
        progress_bar : bool, default=False
            whether to show a progress bar; updated at every batch-Hessian computation.
            Useful for very large model and large amount of data, esp. when `subset_of_weights='all'`.
        """
        if override:
            self._init_H()
            self.loss = 0
            self.n_data = 0

        self.model.eval()

        self.mean = parameters_to_vector(self.params)
        if not self.enable_backprop:
            self.mean = self.mean.detach()

        data = next(iter(train_loader))
        with torch.no_grad():
            if isinstance(data, MutableMapping):  # To support Huggingface dataset
                if isinstance(self, DiagLaplace) and self._backend_cls == CurvlinopsEF:
                    raise ValueError(
                        'Currently DiagEF is not supported under CurvlinopsEF backend '
                        + 'for custom models with non-tensor inputs '
                        + '(https://github.com/pytorch/functorch/issues/159). Consider '
                        + 'using AsdlEF backend instead.'
                    )

                out = self.model(data)
            else:
                X = data[0]
                try:
                    out = self.model(X[:1].to(self._device))
                except (TypeError, AttributeError):
                    out = self.model(X.to(self._device))
        self.n_outputs = out.shape[-1]
        setattr(self.model, 'output_size', self.n_outputs)

        N = len(train_loader.dataset)
        if progress_bar:
            pbar = tqdm.tqdm(train_loader)
            pbar.set_description('[Computing Hessian]')
        else:
            pbar = train_loader

        for data in pbar:
            if isinstance(data, MutableMapping):  # To support Huggingface dataset
                X, y = data, data['labels'].to(self._device)
            else:
                X, y = data
                X, y = X.to(self._device), y.to(self._device)
            self.model.zero_grad()
            loss_batch, H_batch = self._curv_closure(X, y, N)
            self.loss += loss_batch
            self.H += H_batch

        self.n_data += N

    @property
    def scatter(self):
        """Computes the _scatter_, a term of the log marginal likelihood that
        corresponds to L-2 regularization:
        `scatter` = \\((\\theta_{MAP} - \\mu_0)^{T} P_0 (\\theta_{MAP} - \\mu_0) \\).

        Returns
        -------
        [type]
            [description]
        """
        delta = self.mean - self.prior_mean
        return (delta * self.prior_precision_diag) @ delta

    @property
    def log_det_prior_precision(self):
        """Compute log determinant of the prior precision
        \\(\\log \\det P_0\\)

        Returns
        -------
        log_det : torch.Tensor
        """
        return self.prior_precision_diag.log().sum()

    @property
    def log_det_posterior_precision(self):
        """Compute log determinant of the posterior precision
        \\(\\log \\det P\\) which depends on the subclasses structure
        used for the Hessian approximation.

        Returns
        -------
        log_det : torch.Tensor
        """
        raise NotImplementedError

    @property
    def log_det_term(self):
        """Compute the log determinant ratio, a part of the log marginal likelihood.
        \\[
            \\log \\frac{\\det P}{\\det P_0} = \\log \\det P - \\log \\det P_0
        \\]

        Returns
        -------
        log_det_term : torch.Tensor
        """
        return self.log_det_posterior_precision - self.log_det_prior_precision

    def square_norm(self, value):
        """Compute the square norm under post. Precision with `value-self.mean` as 𝛥:
        \\[
            \\Delta^\top P \\Delta
        \\]
        Returns
        -------
        square_form
        """
        raise NotImplementedError

    def log_prob(self, value, normalized=True):
        """Compute the log probability under the (current) Laplace approximation.

        Parameters
        ----------
        normalized : bool, default=True
            whether to return log of a properly normalized Gaussian or just the
            terms that depend on `value`.

        Returns
        -------
        log_prob : torch.Tensor
        """
        if not normalized:
            return -self.square_norm(value) / 2
        log_prob = (
            -self.n_params / 2 * log(2 * pi) + self.log_det_posterior_precision / 2
        )
        log_prob -= self.square_norm(value) / 2
        return log_prob

<<<<<<< HEAD
    def log_marginal_likelihood(self, prior_precision=None, sigma_noise=None):
        """Compute the Laplace approximation to the log marginal likelihood subject
        to specific Hessian approximations that subclasses implement.
        Requires that the Laplace approximation has been fit before.
        The resulting torch.Tensor is differentiable in `prior_precision` and
        `sigma_noise` if these have gradients enabled.
        By passing `prior_precision` or `sigma_noise`, the current value is
        overwritten. This is useful for iterating on the log marginal likelihood.

        Parameters
        ----------
        prior_precision : torch.Tensor, optional
            prior precision if should be changed from current `prior_precision` value
        sigma_noise : [type], optional
            observation noise standard deviation if should be changed

        Returns
        -------
        log_marglik : torch.Tensor
        """
        # update prior precision (useful when iterating on marglik)
        if prior_precision is not None:
            self.prior_precision = prior_precision

        # update sigma_noise (useful when iterating on marglik)
        if sigma_noise is not None:
            if self.likelihood != 'regression':
                raise ValueError('Can only change sigma_noise for regression.')
            self.sigma_noise = sigma_noise

        return self.log_likelihood - 0.5 * (self.log_det_ratio + self.scatter)

    def __call__(
        self,
        x,
        pred_type='glm',
        joint=False,
        link_approx='probit',
        n_samples=100,
        diagonal_output=False,
        generator=None,
        **model_kwargs,
    ):
=======
    def __call__(self, x, pred_type='glm', link_approx='probit', n_samples=100, 
                 diagonal_output=False, generator=None):
>>>>>>> 5de3980b
        """Compute the posterior predictive on input data `x`.

        Parameters
        ----------
        x : torch.Tensor or MutableMapping
            `(batch_size, input_shape)` if tensor. If MutableMapping, must contain
            the said tensor.

        pred_type : {'glm', 'nn'}, default='glm'
            type of posterior predictive, linearized GLM predictive or neural
            network sampling predictive. The GLM predictive is consistent with
            the curvature approximations used here. When Laplace is done only
            on subset of parameters (i.e. some grad are disabled),
            only `nn` predictive is supported.

        link_approx : {'mc', 'probit', 'bridge', 'bridge_norm'}
            how to approximate the classification link function for the `'glm'`.
            For `pred_type='nn'`, only 'mc' is possible.

        joint : bool
            Whether to output a joint predictive distribution in regression with
            `pred_type='glm'`. If set to `True`, the predictive distribution
            has the same form as GP posterior, i.e. N([f(x1), ...,f(xm)], Cov[f(x1), ..., f(xm)]).
            If `False`, then only outputs the marginal predictive distribution.
            Only available for regression and GLM predictive.

        n_samples : int
            number of samples for `link_approx='mc'`.

        diagonal_output : bool
            whether to use a diagonalized posterior predictive on the outputs.
            Only works for `pred_type='glm'` and `link_approx='mc'`.

        generator : torch.Generator, optional
            random number generator to control the samples (if sampling used).

        Returns
        -------
        predictive: torch.Tensor or Tuple[torch.Tensor]
            For `likelihood='classification'`, a torch.Tensor is returned with
            a distribution over classes (similar to a Softmax).
            For `likelihood='regression'`, a tuple of torch.Tensor is returned
            with the mean and the predictive variance.
            For `likelihood='regression'` and `joint=True`, a tuple of torch.Tensor
            is returned with the mean and the predictive covariance.
        """
        if pred_type not in ['glm', 'nn']:
            raise ValueError('Only glm and nn supported as prediction types.')

        if link_approx not in ['mc', 'probit', 'bridge', 'bridge_norm']:
            raise ValueError(f'Unsupported link approximation {link_approx}.')

        if pred_type == 'nn' and link_approx != 'mc':
            raise ValueError(
                'Only mc link approximation is supported for nn prediction type.'
            )

        if generator is not None:
            if (
                not isinstance(generator, torch.Generator)
                or generator.device != x.device
            ):
                raise ValueError('Invalid random generator (check type and device).')

        # For reward modeling, replace the likelihood to regression and override model state
        if self.reward_modeling and self.likelihood == 'classification':
            self.likelihood = 'regression'
            self.model.output_size = 1

        if pred_type == 'glm':
            f_mu, f_var = self._glm_predictive_distribution(
                x, joint=joint and self.likelihood == 'regression'
            )
            # regression
            if self.likelihood == 'regression':
                return f_mu, f_var
            # classification
            if link_approx == 'mc':
                return self.predictive_samples(
                    x,
                    pred_type='glm',
                    n_samples=n_samples,
                    diagonal_output=diagonal_output,
                ).mean(dim=0)
            elif link_approx == 'probit':
                kappa = 1 / torch.sqrt(1.0 + np.pi / 8 * f_var.diagonal(dim1=1, dim2=2))
                return torch.softmax(kappa * f_mu, dim=-1)
            elif 'bridge' in link_approx:
                # zero mean correction
                f_mu -= (
                    f_var.sum(-1)
                    * f_mu.sum(-1).reshape(-1, 1)
                    / f_var.sum(dim=(1, 2)).reshape(-1, 1)
                )
                f_var -= torch.einsum(
                    'bi,bj->bij', f_var.sum(-1), f_var.sum(-2)
                ) / f_var.sum(dim=(1, 2)).reshape(-1, 1, 1)
                # Laplace Bridge
                _, K = f_mu.size(0), f_mu.size(-1)
                f_var_diag = torch.diagonal(f_var, dim1=1, dim2=2)
                # optional: variance correction
                if link_approx == 'bridge_norm':
                    f_var_diag_mean = f_var_diag.mean(dim=1)
                    f_var_diag_mean /= torch.as_tensor(
                        [K / 2], device=self._device
                    ).sqrt()
                    f_mu /= f_var_diag_mean.sqrt().unsqueeze(-1)
                    f_var_diag /= f_var_diag_mean.unsqueeze(-1)
                sum_exp = torch.exp(-f_mu).sum(dim=1).unsqueeze(-1)
                alpha = (1 - 2 / K + f_mu.exp() / K**2 * sum_exp) / f_var_diag
                return torch.nan_to_num(alpha / alpha.sum(dim=1).unsqueeze(-1), nan=1.0)
        else:
            if self.likelihood == 'regression':
                samples = self._nn_predictive_samples(x, n_samples, **model_kwargs)
                return samples.mean(dim=0), samples.var(dim=0)
            else:  # classification; the average is computed online
                return self._nn_predictive_classification(x, n_samples, **model_kwargs)

    def predictive_samples(
        self, x, pred_type='glm', n_samples=100, diagonal_output=False, generator=None
    ):
        """Sample from the posterior predictive on input data `x`.
        Can be used, for example, for Thompson sampling.

        Parameters
        ----------
        x : torch.Tensor
            input data `(batch_size, input_shape)`

        pred_type : {'glm', 'nn'}, default='glm'
            type of posterior predictive, linearized GLM predictive or neural
            network sampling predictive. The GLM predictive is consistent with
            the curvature approximations used here.

        n_samples : int
            number of samples

        diagonal_output : bool
            whether to use a diagonalized glm posterior predictive on the outputs.
            Only applies when `pred_type='glm'`.

        generator : torch.Generator, optional
            random number generator to control the samples (if sampling used)

        Returns
        -------
        samples : torch.Tensor
            samples `(n_samples, batch_size, output_shape)`
        """
        if pred_type not in ['glm', 'nn']:
            raise ValueError('Only glm and nn supported as prediction types.')

        if pred_type == 'glm':
            f_mu, f_var = self._glm_predictive_distribution(x)
            assert f_var.shape == torch.Size(
                [f_mu.shape[0], f_mu.shape[1], f_mu.shape[1]]
            )
            if diagonal_output:
                f_var = torch.diagonal(f_var, dim1=1, dim2=2)
            f_samples = normal_samples(f_mu, f_var, n_samples, generator)
            if self.likelihood == 'regression':
                return f_samples
            else:
                return torch.softmax(f_samples, dim=-1)

        else:  # 'nn'
            return self._nn_predictive_samples(x, n_samples, generator)

    @torch.enable_grad()
    def _glm_predictive_distribution(self, X, joint=False):
        if 'backpack' in self._backend_cls.__name__.lower():
            # BackPACK supports backprop through Jacobians, but it interferes with functorch
            Js, f_mu = self.backend.jacobians(X, enable_backprop=self.enable_backprop)
        else:
            # For ASDL and Curvlinops, we use functorch
            Js, f_mu = self.backend.functorch_jacobians(
                X, enable_backprop=self.enable_backprop
            )

        if joint:
            f_mu = f_mu.flatten()  # (batch*out)
            f_var = self.functional_covariance(Js)  # (batch*out, batch*out)
        else:
            f_var = self.functional_variance(Js)

        return (
            (f_mu.detach(), f_var.detach())
            if not self.enable_backprop
            else (f_mu, f_var)
        )

    def _nn_predictive_samples(self, X, n_samples=100, generator=None, **model_kwargs):
        fs = list()
        for sample in self.sample(n_samples, generator):
            vector_to_parameters(sample, self.params)
            logits = self.model(
                X.to(self._device) if isinstance(X, torch.Tensor) else X, **model_kwargs
            )
            fs.append(logits.detach() if not self.enable_backprop else logits)
        vector_to_parameters(self.mean, self.params)
        fs = torch.stack(fs)
        if self.likelihood == 'classification':
            fs = torch.softmax(fs, dim=-1)
        return fs

    def _nn_predictive_classification(self, X, n_samples=100, **model_kwargs):
        py = 0
        for sample in self.sample(n_samples):
            vector_to_parameters(sample, self.params)
            logits = self.model(
                X.to(self._device) if isinstance(X, torch.Tensor) else X, **model_kwargs
            ).detach()
            py += torch.softmax(logits, dim=-1) / n_samples
        vector_to_parameters(self.mean, self.params)
        return py

    def functional_variance(self, Jacs):
        """Compute functional variance for the `'glm'` predictive:
        `f_var[i] = Jacs[i] @ P.inv() @ Jacs[i].T`, which is a output x output
        predictive covariance matrix.
        Mathematically, we have for a single Jacobian
        \\(\\mathcal{J} = \\nabla_\\theta f(x;\\theta)\\vert_{\\theta_{MAP}}\\)
        the output covariance matrix
        \\( \\mathcal{J} P^{-1} \\mathcal{J}^T \\).

        Parameters
        ----------
        Jacs : torch.Tensor
            Jacobians of model output wrt parameters
            `(batch, outputs, parameters)`

        Returns
        -------
        f_var : torch.Tensor
            output covariance `(batch, outputs, outputs)`
        """
        raise NotImplementedError

    def functional_covariance(self, Jacs):
        """Compute functional covariance for the `'glm'` predictive:
        `f_cov = Jacs @ P.inv() @ Jacs.T`, which is a batch*output x batch*output
        predictive covariance matrix.

        This emulates the GP posterior covariance N([f(x1), ...,f(xm)], Cov[f(x1), ..., f(xm)]).
        Useful for joint predictions, such as in batched Bayesian optimization.

        Parameters
        ----------
        Jacs : torch.Tensor
            Jacobians of model output wrt parameters
            `(batch*outputs, parameters)`

        Returns
        -------
        f_cov : torch.Tensor
            output covariance `(batch*outputs, batch*outputs)`
        """
        raise NotImplementedError

    def sample(self, n_samples=100, generator=None):
        """Sample from the Laplace posterior approximation, i.e.,
        \\( \\theta \\sim \\mathcal{N}(\\theta_{MAP}, P^{-1})\\).

        Parameters
        ----------
        n_samples : int, default=100
            number of samples

        generator : torch.Generator, optional
            random number generator to control the samples
        """
        raise NotImplementedError

<<<<<<< HEAD
    def optimize_prior_precision(
        self,
        method='marglik',
        pred_type='glm',
        n_steps=100,
        lr=1e-1,
        init_prior_prec=1.0,
        prior_structure='scalar',
        val_loader=None,
        loss=None,
        log_prior_prec_min=-4,
        log_prior_prec_max=4,
        grid_size=100,
        link_approx='probit',
        n_samples=100,
        verbose=False,
        cv_loss_with_var=False,
        progress_bar=False,
    ):
=======
    def optimize_prior_precision(self, method='marglik', pred_type='glm', n_steps=100, lr=1e-1,
                                 init_prior_prec=1., val_loader=None, loss=get_nll,
                                 log_prior_prec_min=-4, log_prior_prec_max=4, grid_size=100,
                                 link_approx='probit', n_samples=100, verbose=False,
                                 cv_loss_with_var=False):
        """
        `optimize_prior_precision_base` from `BaseLaplace` with `pred_type` in `{'glm', 'nn'}`
        """
>>>>>>> 5de3980b
        assert pred_type in ['glm', 'nn']
        self.optimize_prior_precision_base(
            pred_type,
            method,
            n_steps,
            lr,
            init_prior_prec,
            prior_structure,
            val_loader,
            loss,
            log_prior_prec_min,
            log_prior_prec_max,
            grid_size,
            link_approx,
            n_samples,
            verbose,
            cv_loss_with_var,
            progress_bar,
        )

    @property
    def posterior_precision(self):
        """Compute or return the posterior precision \\(P\\).

        Returns
        -------
        posterior_prec : torch.Tensor
        """
        raise NotImplementedError

    def state_dict(self) -> dict:
        self._check_H_init()
        state_dict = {
            'mean': self.mean,
            'H': self.H,
            'loss': self.loss,
            'prior_mean': self.prior_mean,
            'prior_precision': self.prior_precision,
            'sigma_noise': self.sigma_noise,
            'n_data': self.n_data,
            'n_outputs': self.n_outputs,
            'likelihood': self.likelihood,
            'temperature': self.temperature,
            'enable_backprop': self.enable_backprop,
            'cls_name': self.__class__.__name__,
        }
        return state_dict

    def load_state_dict(self, state_dict: dict):
        # Dealbreaker errors
        if self.__class__.__name__ != state_dict['cls_name']:
            raise ValueError(
                'Loading a wrong Laplace type. Make sure `subset_of_weights` and'
                + ' `hessian_structure` are correct!'
            )
        if self.n_params is not None and len(state_dict['mean']) != self.n_params:
            raise ValueError(
                'Attempting to load Laplace with different number of parameters than the model.'
                + ' Make sure that you use the same `subset_of_weights` value and the same `.requires_grad`'
                + ' switch on `model.parameters()`.'
            )
        if self.likelihood != state_dict['likelihood']:
            raise ValueError('Different likelihoods detected!')

        # Ignorable warnings
        if self.prior_mean is None and state_dict['prior_mean'] is not None:
            warnings.warn(
                'Loading non-`None` prior mean into a `None` prior mean. You might get wrong results.'
            )
        if self.temperature != state_dict['temperature']:
            warnings.warn(
                'Different `temperature` parameters detected. Some calculation might be off!'
            )
        if self.enable_backprop != state_dict['enable_backprop']:
            warnings.warn(
                'Different `enable_backprop` values. You might encounter error when differentiating'
                + ' the predictive mean and variance.'
            )

        self.mean = state_dict['mean']
        self.H = state_dict['H']
        self.loss = state_dict['loss']
        self.prior_mean = state_dict['prior_mean']
        self.prior_precision = state_dict['prior_precision']
        self.sigma_noise = state_dict['sigma_noise']
        self.n_data = state_dict['n_data']
        self.n_outputs = state_dict['n_outputs']
        setattr(self.model, 'output_size', self.n_outputs)
        self.likelihood = state_dict['likelihood']
        self.temperature = state_dict['temperature']
        self.enable_backprop = state_dict['enable_backprop']


class FullLaplace(ParametricLaplace):
    """Laplace approximation with full, i.e., dense, log likelihood Hessian approximation
    and hence posterior precision. Based on the chosen `backend` parameter, the full
    approximation can be, for example, a generalized Gauss-Newton matrix.
    Mathematically, we have \\(P \\in \\mathbb{R}^{P \\times P}\\).
    See `BaseLaplace` for the full interface.
    """

    # key to map to correct subclass of BaseLaplace, (subset of weights, Hessian structure)
    _key = ('all', 'full')

    def __init__(
        self,
        model,
        likelihood,
        sigma_noise=1.0,
        prior_precision=1.0,
        prior_mean=0.0,
        temperature=1.0,
        enable_backprop=False,
        backend=None,
        backend_kwargs=None,
    ):
        super().__init__(
            model,
            likelihood,
            sigma_noise,
            prior_precision,
            prior_mean,
            temperature,
            enable_backprop,
            backend,
            backend_kwargs,
        )
        self._posterior_scale = None

    def _init_H(self):
        self.H = torch.zeros(self.n_params, self.n_params, device=self._device)

    def _curv_closure(self, X, y, N):
        return self.backend.full(X, y, N=N)

    def fit(self, train_loader, override=True, progress_bar=False):
        self._posterior_scale = None
        return super().fit(train_loader, override=override, progress_bar=progress_bar)

    def _compute_scale(self):
        self._posterior_scale = invsqrt_precision(self.posterior_precision)

    @property
    def posterior_scale(self):
        """Posterior scale (square root of the covariance), i.e.,
        \\(P^{-\\frac{1}{2}}\\).

        Returns
        -------
        scale : torch.tensor
            `(parameters, parameters)`
        """
        if self._posterior_scale is None:
            self._compute_scale()
        return self._posterior_scale

    @property
    def posterior_covariance(self):
        """Posterior covariance, i.e., \\(P^{-1}\\).

        Returns
        -------
        covariance : torch.tensor
            `(parameters, parameters)`
        """
        scale = self.posterior_scale
        return scale @ scale.T

    @property
    def posterior_precision(self):
        """Posterior precision \\(P\\).

        Returns
        -------
        precision : torch.tensor
            `(parameters, parameters)`
        """
        self._check_H_init()
        return self._H_factor * self.H + torch.diag(self.prior_precision_diag)

    @property
    def log_det_posterior_precision(self):
        return self.posterior_precision.logdet()

    def square_norm(self, value):
        delta = value - self.mean
        return delta @ self.posterior_precision @ delta

    def functional_variance(self, Js):
        return torch.einsum('ncp,pq,nkq->nck', Js, self.posterior_covariance, Js)

    def functional_covariance(self, Js):
        n_batch, n_outs, n_params = Js.shape
        Js = Js.reshape(n_batch * n_outs, n_params)
        return torch.einsum('np,pq,mq->nm', Js, self.posterior_covariance, Js)

    def sample(self, n_samples=100, generator=None):
        samples = torch.randn(
            n_samples, self.n_params, device=self._device, generator=generator
        )
        # (n_samples, n_params) x (n_params, n_params) -> (n_samples, n_params)
        samples = samples @ self.posterior_scale
        return self.mean.reshape(1, self.n_params) + samples


class KronLaplace(ParametricLaplace):
    """Laplace approximation with Kronecker factored log likelihood Hessian approximation
    and hence posterior precision.
    Mathematically, we have for each parameter group, e.g., torch.nn.Module,
    that \\P\\approx Q \\otimes H\\.
    See `BaseLaplace` for the full interface and see
    `laplace.utils.matrix.Kron` and `laplace.utils.matrix.KronDecomposed` for the structure of
    the Kronecker factors. `Kron` is used to aggregate factors by summing up and
    `KronDecomposed` is used to add the prior, a Hessian factor (e.g. temperature),
    and computing posterior covariances, marginal likelihood, etc.
    Damping can be enabled by setting `damping=True`.
    """

    # key to map to correct subclass of BaseLaplace, (subset of weights, Hessian structure)
    _key = ('all', 'kron')

    def __init__(
        self,
        model,
        likelihood,
        sigma_noise=1.0,
        prior_precision=1.0,
        prior_mean=0.0,
        temperature=1.0,
        enable_backprop=False,
        backend=None,
        damping=False,
        backend_kwargs=None,
        asdl_fisher_kwargs=None,
    ):
        self.damping = damping
        self.H_facs = None
        super().__init__(
            model,
            likelihood,
            sigma_noise,
            prior_precision,
            prior_mean,
            temperature,
            enable_backprop,
            backend,
            backend_kwargs,
            asdl_fisher_kwargs,
        )

    def _init_H(self):
        self.H = Kron.init_from_model(self.params, self._device)

    def _curv_closure(self, X, y, N):
        return self.backend.kron(X, y, N=N, **self._asdl_fisher_kwargs)

    @staticmethod
    def _rescale_factors(kron, factor):
        for F in kron.kfacs:
            if len(F) == 2:
                F[1] *= factor
        return kron

    def fit(self, train_loader, override=True, progress_bar=False):
        if override:
            self.H_facs = None

        if self.H_facs is not None:
            n_data_old = self.n_data
            n_data_new = len(train_loader.dataset)
            self._init_H()  # re-init H non-decomposed
            # discount previous Kronecker factors to sum up properly together with new ones
            self.H_facs = self._rescale_factors(
                self.H_facs, n_data_old / (n_data_old + n_data_new)
            )

        super().fit(train_loader, override=override, progress_bar=progress_bar)

        if self.H_facs is None:
            self.H_facs = self.H
        else:
            # discount new factors that were computed assuming N = n_data_new
            self.H = self._rescale_factors(
                self.H, n_data_new / (n_data_new + n_data_old)
            )
            self.H_facs += self.H
        # Decompose to self.H for all required quantities but keep H_facs for further inference
        self.H = self.H_facs.decompose(damping=self.damping)

    @property
    def posterior_precision(self):
        """Kronecker factored Posterior precision \\(P\\).

        Returns
        -------
        precision : `laplace.utils.matrix.KronDecomposed`
        """
        self._check_H_init()
        return self.H * self._H_factor + self.prior_precision

    @property
    def log_det_posterior_precision(self):
        if type(self.H) is Kron:  # Fall back to diag prior
            return self.prior_precision_diag.log().sum()
        return self.posterior_precision.logdet()

    def square_norm(self, value):
        delta = value - self.mean
        if type(self.H) is Kron:  # fall back to prior
            return (delta * self.prior_precision_diag) @ delta
        return delta @ self.posterior_precision.bmm(delta, exponent=1)

    def functional_variance(self, Js):
        return self.posterior_precision.inv_square_form(Js)

    def functional_covariance(self, Js):
        self._check_jacobians(Js)
        n_batch, n_outs, n_params = Js.shape
        Js = Js.reshape(n_batch * n_outs, n_params).unsqueeze(0)
        cov = self.posterior_precision.inv_square_form(Js).squeeze(0)
        assert cov.shape == (n_batch * n_outs, n_batch * n_outs)
        return cov

    def sample(self, n_samples=100, generator=None):
        samples = torch.randn(
            n_samples, self.n_params, device=self._device, generator=generator
        )
        samples = self.posterior_precision.bmm(samples, exponent=-0.5)
        return self.mean.reshape(1, self.n_params) + samples.reshape(
            n_samples, self.n_params
        )

    @BaseLaplace.prior_precision.setter
    def prior_precision(self, prior_precision):
        # Extend setter from Laplace to restrict prior precision structure.
        super(KronLaplace, type(self)).prior_precision.fset(self, prior_precision)
        if len(self.prior_precision) not in [1, self.n_layers]:
            raise ValueError('Prior precision for Kron either scalar or per-layer.')

    def state_dict(self) -> dict:
        state_dict = super().state_dict()
        state_dict['H'] = self.H_facs.kfacs
        return state_dict

    def load_state_dict(self, state_dict: dict):
        super().load_state_dict(state_dict)
        self._init_H()
        self.H_facs = self.H
        self.H_facs.kfacs = state_dict['H']
        self.H = self.H_facs.decompose(damping=self.damping)


class LowRankLaplace(ParametricLaplace):
    """Laplace approximation with low-rank log likelihood Hessian (approximation).
    The low-rank matrix is represented by an eigendecomposition (vecs, values).
    Based on the chosen `backend`, either a true Hessian or, for example, GGN
    approximation could be used.
    The posterior precision is computed as
    \\( P = V diag(l) V^T + P_0.\\)
    To sample, compute the functional variance, and log determinant, algebraic tricks
    are usedto reduce the costs of inversion to the that of a \\(K \times K\\) matrix
    if we have a rank of K.

    See `BaseLaplace` for the full interface.
    """

    _key = ('all', 'lowrank')

    def __init__(
        self,
        model,
        likelihood,
        sigma_noise=1,
        prior_precision=1,
        prior_mean=0,
        temperature=1,
        enable_backprop=False,
        backend=AsdfghjklHessian,
        backend_kwargs=None,
    ):
        super().__init__(
            model,
            likelihood,
            sigma_noise=sigma_noise,
            prior_precision=prior_precision,
            prior_mean=prior_mean,
            temperature=temperature,
            enable_backprop=enable_backprop,
            backend=backend,
            backend_kwargs=backend_kwargs,
        )

    def _init_H(self):
        self.H = None

    @property
    def V(self):
        (U, l), prior_prec_diag = self.posterior_precision
        return U / prior_prec_diag.reshape(-1, 1)

    @property
    def Kinv(self):
        (U, l), _ = self.posterior_precision
        return torch.inverse(torch.diag(1 / l) + U.T @ self.V)

    def fit(self, train_loader, override=True):
        # override fit since output of eighessian not additive across batch
        if not override:
            # LowRankLA cannot be updated since eigenvalue representation not additive
            raise ValueError('LowRank LA does not support updating.')

        self.model.eval()
        self.mean = parameters_to_vector(self.model.parameters())

        if not self.enable_backprop:
            self.mean = self.mean.detach()

        X, _ = next(iter(train_loader))
        with torch.no_grad():
            try:
                out = self.model(X[:1].to(self._device))
            except (TypeError, AttributeError):
                out = self.model(X.to(self._device))
        self.n_outputs = out.shape[-1]
        setattr(self.model, 'output_size', self.n_outputs)

        eigenvectors, eigenvalues, loss = self.backend.eig_lowrank(train_loader)
        self.H = (eigenvectors, eigenvalues)
        self.loss = loss

        self.n_data = len(train_loader.dataset)

    @property
    def posterior_precision(self):
        """Return correctly scaled posterior precision that would be constructed
        as H[0] @ diag(H[1]) @ H[0].T + self.prior_precision_diag.

        Returns
        -------
        H : tuple(eigenvectors, eigenvalues)
            scaled self.H with temperature and loss factors.
        prior_precision_diag : torch.Tensor
            diagonal prior precision shape `parameters` to be added to H.
        """
        self._check_H_init()
        return (self.H[0], self._H_factor * self.H[1]), self.prior_precision_diag

    def functional_variance(self, Jacs):
        prior_var = torch.einsum('ncp,nkp->nck', Jacs / self.prior_precision_diag, Jacs)
        Jacs_V = torch.einsum('ncp,pl->ncl', Jacs, self.V)
        info_gain = torch.einsum('ncl,nkl->nck', Jacs_V @ self.Kinv, Jacs_V)
        return prior_var - info_gain

    def functional_covariance(self, Jacs):
        n_batch, n_outs, n_params = Jacs.shape
        Jacs = Jacs.reshape(n_batch * n_outs, n_params)
        prior_cov = torch.einsum('np,mp->nm', Jacs / self.prior_precision_diag, Jacs)
        Jacs_V = torch.einsum('np,pl->nl', Jacs, self.V)
        info_gain = torch.einsum('nl,ml->nm', Jacs_V @ self.Kinv, Jacs_V)
        cov = prior_cov - info_gain
        assert cov.shape == (n_batch * n_outs, n_batch * n_outs)
        return cov

    def sample(self, n_samples, generator=None):
        samples = torch.randn(self.n_params, n_samples, generator=generator)
        d = self.prior_precision_diag
        Vs = self.V * d.sqrt().reshape(-1, 1)
        VtV = Vs.T @ Vs
        Ik = torch.eye(len(VtV))
        A = torch.linalg.cholesky(VtV)
        B = torch.linalg.cholesky(VtV + Ik)
        A_inv = torch.inverse(A)
        C = torch.inverse(A_inv.T @ (B - Ik) @ A_inv)
        Kern_inv = torch.inverse(torch.inverse(C) + Vs.T @ Vs)
        dinv_sqrt = (d).sqrt().reshape(-1, 1)
        prior_sample = dinv_sqrt * samples
        gain_sample = dinv_sqrt * Vs @ Kern_inv @ (Vs.T @ samples)
        return self.mean + (prior_sample - gain_sample).T

    @property
    def log_det_posterior_precision(self):
        (U, l), prior_prec_diag = self.posterior_precision
        return l.log().sum() + prior_prec_diag.log().sum() - torch.logdet(self.Kinv)


class DiagLaplace(ParametricLaplace):
    """Laplace approximation with diagonal log likelihood Hessian approximation
    and hence posterior precision.
    Mathematically, we have \\(P \\approx \\textrm{diag}(P)\\).
    See `BaseLaplace` for the full interface.
    """

    # key to map to correct subclass of BaseLaplace, (subset of weights, Hessian structure)
    _key = ('all', 'diag')

    def _init_H(self):
        self.H = torch.zeros(self.n_params, device=self._device)

    def _curv_closure(self, X, y, N):
        return self.backend.diag(X, y, N=N, **self._asdl_fisher_kwargs)

    @property
    def posterior_precision(self):
        """Diagonal posterior precision \\(p\\).

        Returns
        -------
        precision : torch.tensor
            `(parameters)`
        """
        self._check_H_init()
        return self._H_factor * self.H + self.prior_precision_diag

    @property
    def posterior_scale(self):
        """Diagonal posterior scale \\(\\sqrt{p^{-1}}\\).

        Returns
        -------
        precision : torch.tensor
            `(parameters)`
        """
        return 1 / self.posterior_precision.sqrt()

    @property
    def posterior_variance(self):
        """Diagonal posterior variance \\(p^{-1}\\).

        Returns
        -------
        precision : torch.tensor
            `(parameters)`
        """
        return 1 / self.posterior_precision

    @property
    def log_det_posterior_precision(self):
        return self.posterior_precision.log().sum()

    def square_norm(self, value):
        delta = value - self.mean
        return delta @ (delta * self.posterior_precision)

    def functional_variance(self, Js: torch.Tensor) -> torch.Tensor:
        self._check_jacobians(Js)
        return torch.einsum('ncp,p,nkp->nck', Js, self.posterior_variance, Js)

    def functional_covariance(self, Js):
        self._check_jacobians(Js)
        n_batch, n_outs, n_params = Js.shape
        Js = Js.reshape(n_batch * n_outs, n_params)
        cov = torch.einsum('np,p,mp->nm', Js, self.posterior_variance, Js)
        return cov

    def sample(self, n_samples=100, generator=None):
        samples = torch.randn(
            n_samples, self.n_params, device=self._device, generator=generator
        )
        samples = samples * self.posterior_scale.reshape(1, self.n_params)
        return self.mean.reshape(1, self.n_params) + samples


class FunctionalLaplace(BaseLaplace):
    """
    Applying the GGN (General Gauss Newton) approximation for the Hessian in the Laplace approximation of the posterior
    turns the underlying probabilistic model from a BNN into a GLM (generalized linear model).
    This GLM (in the weight space) is equivalent to a GP (in the function space), see
    [Approximate Inference Turns Deep Networks into Gaussian Processes (Khan et al., 2019)](https://arxiv.org/abs/1906.01930)

    This class implements the (approximate) GP inference through which
    we obtain the desired quantities (posterior predictive, marginal log-likelihood).
    See [Improving predictions of Bayesian neural nets via local linearization (Immer et al., 2021)](https://arxiv.org/abs/2008.08400)
    for more details.

    Note that for `likelihood='classification'`, we approximate \( L_{NN} \\) with a diagonal matrix
    ( \\( L_{NN} \\) is a block-diagonal matrix, where blocks represent Hessians of per-data-point log-likelihood w.r.t.
     neural network output \\( f \\), See Appendix [A.2.1](https://arxiv.org/abs/2008.08400) for exact definition). We
     resort to such an approximation because of the (possible) errors found in Laplace approximation for
     multiclass GP classification in Chapter 3.5 of [R&W 2006 GP book](http://www.gaussianprocess.org/gpml/),
     see the question
     [here](https://stats.stackexchange.com/questions/555183/gaussian-processes-multi-class-laplace-approximation)
     for more details. Alternatively, one could also resort to *one-vs-one* or *one-vs-rest* implementations
     for multiclass classification, however, that is not (yet) supported here.

    Parameters
    ----------
    M : int
        number of data points for Subset-of-Data (SOD) approximate GP inference.
        By default (`M=None`), all data points from train dataset are used
    diagonal_kernel : bool
        GP kernel here is product of Jacobians, which results in a \\( C \\times C\\) matrix where \\(C\\) is the output
        dimension. If `diagonal_kernel=True`, only a diagonal of a GP kernel is used. This is (somewhat) equivalent to
        assuming independent GPs across output channels.

    See `BaseLaplace` class for the full interface.
    """
    # key to map to correct subclass of BaseLaplace, (subset of weights, Hessian structure)
    _key = ('all', 'gp')

    def __init__(self, model, likelihood, M=None, sigma_noise=1., prior_precision=1.,
                 prior_mean=0., temperature=1., backend=BackPackGGN, backend_kwargs=None,
                 diagonal_kernel=False, seed=0):
        assert backend in [BackPackGGN, AsdlGGN]
        self._check_prior_precision(prior_precision)
        super().__init__(model, likelihood, sigma_noise, prior_precision,
                         prior_mean, temperature, backend, backend_kwargs)

        self.M = M
        self.diagonal_kernel = diagonal_kernel
        self.seed = seed

        self.K_MM = None
        self.Sigma_inv = None  # (K_{MM} + L_MM_inv)^{-1}
        self.train_loader = None  # needed in functional variance and marginal log likelihood
        self.batch_size = None
        self._prior_factor_sod = None
        self.mu = None  # mean in the scatter term of the log marginal likelihood
        self.L = None

        # MAP estimate of NN parameters (used in regression marginal likelihood)
        self.map_estimate = parameters_to_vector(self.model.parameters()).detach()

        self._fitted = False

    @staticmethod
    def _check_prior_precision(prior_precision):
        if torch.is_tensor(prior_precision):
            if not (prior_precision.ndim == 0 or (prior_precision.ndim == 1 and len(prior_precision) == 1)):
                raise ValueError('Only isotropic priors supported in FunctionalLaplace')

    def _init_K_MM(self):
        if self.diagonal_kernel:
            self.K_MM = [torch.empty(size=(self.M, self.M), device=self._device) for _ in range(self.n_outputs)]
        else:
            self.K_MM = torch.empty(size=(self.M * self.n_outputs, self.M * self.n_outputs), device=self._device)

    def _init_Sigma_inv(self):
        if self.diagonal_kernel:
            self.Sigma_inv = [torch.empty(size=(self.M, self.M), device=self._device) for _ in range(self.n_outputs)]
        else:
            self.Sigma_inv = torch.empty(size=(self.M * self.n_outputs, self.M * self.n_outputs), device=self._device)

    def _curv_closure(self, X, y):
        return self.backend.gp_quantities(X, y)

    def _store_K_batch(self, K_batch, i, j):
        if self.diagonal_kernel:
            for c in range(self.n_outputs):
                self.K_MM[c][i * self.batch_size:min((i + 1) * self.batch_size, self.M),
                j * self.batch_size:min((j + 1) * self.batch_size, self.M)] = K_batch[:, :, c]
                if i != j:
                    self.K_MM[c][j * self.batch_size:min((j + 1) * self.batch_size, self.M),
                    i * self.batch_size:min((i + 1) * self.batch_size, self.M)] = torch.transpose(K_batch[:, :, c], 0,
                                                                                                  1)
        else:
            bC = self.batch_size * self.n_outputs
            MC = self.M * self.n_outputs
            self.K_MM[i * bC:min((i + 1) * bC, MC), j * bC:min((j + 1) * bC, MC)] = K_batch
            if i != j:
                self.K_MM[j * bC:min((j + 1) * bC, MC), i * bC:min((i + 1) * bC, MC)] = torch.transpose(K_batch, 0, 1)

    def _build_L(self, lambdas):
        L_diag = torch.diagonal(torch.cat(lambdas, dim=0), dim1=-2, dim2=-1).reshape(-1)
        if self.diagonal_kernel:
            return [L_diag[i::self.n_outputs] for i in range(self.n_outputs)]
        else:
            return L_diag

    def _build_Sigma_inv(self):
        if self.diagonal_kernel:
            self.Sigma_inv = [torch.linalg.cholesky(self.gp_kernel_prior_variance * self.K_MM[c] + torch.diag(torch.nan_to_num(1. / (self._H_factor * lambda_c), posinf=10.))) for c, lambda_c in
                    enumerate(self.L)]
        else:
            self.Sigma_inv = torch.linalg.cholesky(self.gp_kernel_prior_variance * self.K_MM + torch.diag(torch.nan_to_num(1 / (self._H_factor * self.L), posinf=10.)))

    def _get_SoD_data_loader(self, train_loader: DataLoader) -> DataLoader:
        """
        Subset-of-Datapoints data loader
        """
        return DataLoader(dataset=train_loader.dataset, batch_size=train_loader.batch_size,
                          sampler=SoDSampler(N=len(train_loader.dataset), M=self.M, seed=self.seed), shuffle=False)

    def fit(self, train_loader):
        """Fit the Laplace approximation of a GP posterior.

        Parameters
        ----------
        train_loader : torch.data.utils.DataLoader
            `train_loader.dataset` needs to be set to access \\(N\\), size of the data set
            `train_loader.batch_size` needs to be set to access \\(b\\) batch_size
        """

        X, _ = next(iter(train_loader))
        with torch.no_grad():
            self.n_outputs = self.model(X[:1].to(self._device)).shape[-1]
        setattr(self.model, 'output_size', self.n_outputs)
        self.batch_size = train_loader.batch_size

        if self.likelihood == 'regression' and self.n_outputs > 1 and self.diagonal_kernel:
            warnings.warn('Using FunctionalLaplace with the diagonal approximation of a GP kernel is not recommended '
                          'in the case of multivariate regression. Predictive variance will likely be overestimated.')

        self.model.eval()

        N = len(train_loader.dataset)
        self.n_data = N
        if self.M is None:  # by default, all training data points are used for GP inference
            self.M = N
        train_loader = self._get_SoD_data_loader(train_loader)
        self.train_loader = train_loader
        self._prior_factor_sod = self.M / self.n_data

        self._init_K_MM()
        self._init_Sigma_inv()

        f, lambdas, mu = [], [], []
        for i, (X, y) in enumerate(train_loader):
            X, y = X.to(self._device), y.to(self._device)
            loss_batch, Js_batch, f_batch, lambdas_batch = self._curv_closure(X, y)
            self.loss += loss_batch
            lambdas.append(lambdas_batch)
            f.append(f_batch)
            mu.append(self._mean_scatter_term_batch(Js_batch, f_batch, y))  # needed for marginal likelihood
            for j, (X2, _) in enumerate(train_loader):
                if j >= i:
                    X2 = X2.to(self._device)
                    K_batch = self._kernel_batch(Js_batch, X2)
                    self._store_K_batch(K_batch, i, j)

        self.L = self._build_L(lambdas)
        self.mu = torch.cat(mu, dim=0)
        self._build_Sigma_inv()
        self._fitted = True

    def __call__(self, x, pred_type='gp', link_approx='probit', n_samples=100):
        if pred_type not in ['gp']:
            raise ValueError('Only gp supported as prediction type.')

        f_mu, f_var = self.gp_posterior(x)
        # regression
        if self.likelihood == 'regression':
            return f_mu, f_var
        # classification
        return self._classification_predictive(f_mu, f_var, link_approx, n_samples)

    def predictive_samples(self, x, n_samples=100):
        """Sample from the posterior predictive on input data `x`.

        Parameters
        ----------
        x : torch.Tensor
            input data `(batch_size, input_shape)`

        n_samples : int
            number of samples

        Returns
        -------
        samples : torch.Tensor
            samples `(n_samples, batch_size, output_shape)`
        """

        f_mu, f_var = self.gp_posterior(x)
        assert f_var.shape == torch.Size([f_mu.shape[0], f_mu.shape[1], f_mu.shape[1]])
        dist = MultivariateNormal(f_mu, f_var)
        samples = dist.sample((n_samples,))
        if self.likelihood == 'regression':
            return samples
        return torch.softmax(samples, dim=-1)

    @property
    def gp_kernel_prior_variance(self):
        return self._prior_factor_sod / self.prior_precision

    def gp_posterior(self, X_star):
        """
        \\(q(f_* | x_*, \mathcal{D}) = \mathcal{N} (f_*, \Sigma_*) \\), where
        \\(\Sigma_* =  K_{**} - K_{*M} (K_{MM}+ L_{MM}^{-1})^{-1} K_{M*}\\)

        See eq. A.6 in [Improving predictions of Bayesian neural nets via local linearization](https://arxiv.org/abs/2008.08400)

        Parameters
        ----------
        X_star : torch.Tensor
            test data points \\(X_* \in \mathbb{R}^{N_{test} \\times C} \\)

        Returns
        -------
        f_mu : torch.Tensor
            mean of the GP posterior distribution
        f_var: torch.Tensor
            variance of the GP posterior distribution


        """
        Js, f_mu = self._jacobians(X_star)
        f_var = self._gp_posterior_variance(Js)
        if self.diagonal_kernel:
            f_var = torch.diag_embed(f_var)
        return f_mu.detach(), f_var.detach()

    def _gp_posterior_variance(self, Js_star):
        """
        GP posterior variance: \\( k_{**} - K_{*M} (K_{MM}+ L_{MM}^{-1})^{-1} K_{M*}\\)

        Parameters
        ----------
        Js_star : torch.Tensor
            Jacobians of test data points
        X_star : torch.Tensor
            test data points \\(X \in \mathbb{R}^{N_{test} \\times C} \\)
        """
        K_star = self.gp_kernel_prior_variance * self._kernel_star(Js_star)

        K_M_star = []
        for X_batch, _ in self.train_loader:
            K_M_star_batch = self.gp_kernel_prior_variance * self._kernel_batch_star(Js_star, X_batch.to(self._device))
            K_M_star.append(K_M_star_batch)
            del X_batch

        f_var = K_star - self._build_K_star_M(K_M_star)
        return f_var

    def _build_K_star_M(self, K_M_star):
        K_M_star = torch.cat(K_M_star, dim=1)
        if self.diagonal_kernel:
            prods = []
            for c in range(self.n_outputs):
                v = torch.squeeze(torch.linalg.solve(self.Sigma_inv[c], K_M_star[:, :, c].unsqueeze(2)), 2)
                prod = torch.einsum('bm,bm->b', v, v)
                prods.append(prod.unsqueeze(1))
            prods = torch.cat(prods, dim=1)
            return prods

        else:
            # in the reshape below we go from (N_test, M, C, C) to (N_test, M*C, C)
            K_M_star = K_M_star.reshape(K_M_star.shape[0], -1, K_M_star.shape[-1])
            v = torch.linalg.solve(self.Sigma_inv, K_M_star)
            return torch.einsum('bcm,bcn->bmn', v, v)

    @property
    def log_det_term(self):
        """
        Computes log determinant term in GP marginal likelihood

        For `classification` we use eq. (3.44) from Chapter 3.5 from
        [GP book R&W 2006](http://www.gaussianprocess.org/gpml/chapters/) with
        (note that we always use diagonal approximation \\(D\\) of the Hessian of log likelihood w.r.t. \\(f\\)):

        log determinant term := \\( \log | I + D^{1/2}K D^{1/2} | \\)

        For `regression`, we use ["standard" GP marginal likelihood](https://stats.stackexchange.com/questions/280105/log-marginal-likelihood-for-gaussian-process):

        log determinant term := \\( \log | K + \\sigma_2 I | \\)
        """
        if self.likelihood == "regression":
            if self.diagonal_kernel:
                log_det = torch.tensor(0., requires_grad=True)
                for c in range(self.n_outputs):
                    log_det = log_det + torch.logdet(
                        self.gp_kernel_prior_variance * self.K_MM[c] + torch.eye(n=self.K_MM[c].shape[0], device=self._device) * self.sigma_noise.square())
                return log_det
            else:
                return torch.logdet(self.gp_kernel_prior_variance * self.K_MM + torch.eye(n=self.K_MM.shape[0], device=self._device) * self.sigma_noise.square())
        else:
            if self.diagonal_kernel:
                log_det = torch.tensor(0., requires_grad=True)
                for c in range(self.n_outputs):
                    W = torch.sqrt(self._H_factor * self.L[c])
                    log_det = log_det + torch.logdet(W[:, None] * self.gp_kernel_prior_variance * self.K_MM[c] * W + torch.eye(n=self.K_MM[c].shape[0], device=self._device))
                return log_det
            else:
                W = torch.sqrt(self._H_factor * self.L)
                return torch.logdet(W[:, None] * self.gp_kernel_prior_variance * self.K_MM * W + torch.eye(n=self.K_MM.shape[0], device=self._device))

    @property
    def scatter(self, eps=0.00001):
        """
        Compute scatter term in GP log marginal likelihood.

        For `classification` we use eq. (3.44) from Chapter 3.5 from
        [GP book R&W 2006](http://www.gaussianprocess.org/gpml/chapters/) with \\(\hat{f} = f \\):

        scatter term := \\( f K^{-1} f^{T} \\)

        For `regression`, we use ["standard" GP marginal likelihood](https://stats.stackexchange.com/questions/280105/log-marginal-likelihood-for-gaussian-process):

        scatter term := \\( (y - m)K^{-1}(y -m )^T \\),
        where \\( m \\) is the mean of the GP prior, which in our case corresponds to
        \\( m := f + J (\\theta - \\theta_{MAP}) \\)

        """
        if self.likelihood == "regression":
            noise = self.sigma_noise.square()
        else:
            noise = eps
        if self.diagonal_kernel:
            scatter = torch.tensor(0., requires_grad=True)
            for c in range(self.n_outputs):
                m = self.K_MM[c].shape[0]
                mu_term = torch.linalg.solve(torch.linalg.cholesky(self.gp_kernel_prior_variance * self.K_MM[c] + torch.diag(torch.ones(m, device=self._device) * noise)),
                                             self.mu[:, c])
                scatter = scatter + torch.dot(mu_term, mu_term)
        else:
            m = self.K_MM.shape[0]
            mu_term = torch.linalg.solve(torch.linalg.cholesky(self.gp_kernel_prior_variance * self.K_MM + torch.diag(torch.ones(m, device=self._device) * noise)),
                                         self.mu.reshape(-1))
            scatter = torch.dot(mu_term, mu_term)
        return scatter

    def optimize_prior_precision(self, method='CV', n_steps=100, lr=1e-1,
                                 init_prior_prec=1., val_loader=None, loss=get_nll,
                                 log_prior_prec_min=-4, log_prior_prec_max=4, grid_size=10,
                                 pred_type='gp', link_approx='probit', n_samples=100,
                                 verbose=False):
        """
        `optimize_prior_precision_base` from `BaseLaplace` with `pred_type='GP'`
        """
        assert pred_type == 'gp'
        if method == 'marglik':
            warnings.warn('Use of method=\'marglik\' in case of FunctionalLaplace is discouraged, rather use method=\'CV\'.')
        self.optimize_prior_precision_base(pred_type, method, n_steps, lr,
                                           init_prior_prec, val_loader, loss,
                                           log_prior_prec_min, log_prior_prec_max,
                                           grid_size, link_approx, n_samples,
                                           verbose)
        self._build_Sigma_inv()

    def _kernel_batch(self, jacobians, batch):
        """
        Compute K_bb, which is part of K_MM kernel matrix.

        Parameters
        ----------
        jacobians : torch.Tensor (b, C, P)
        batch : torch.Tensor (b, C)

        Returns
        -------
        kernel : torch.tensor
            K_bb with shape (b * C, b * C)
        """
        jacobians_2, _ = self._jacobians(batch)
        P = jacobians.shape[-1]  # nr model params
        if self.diagonal_kernel:
            kernel = torch.empty((jacobians.shape[0], jacobians_2.shape[0], self.n_outputs), device=jacobians.device)
            for c in range(self.n_outputs):
                kernel[:, :, c] = torch.einsum('bp,ep->be', jacobians[:, c, :], jacobians_2[:, c, :])
        else:
            kernel = torch.einsum('ap,bp->ab', jacobians.reshape(-1, P), jacobians_2.reshape(-1, P))
        del jacobians_2
        return kernel

    def _kernel_star(self, jacobians):
        """
        Compute K_star_star kernel matrix.

        Parameters
        ----------
        jacobians : torch.Tensor (b, C, P)

        Returns
        -------
        kernel : torch.tensor
            K_star with shape (b, C, C)

        """
        if self.diagonal_kernel:
            kernel = torch.empty((jacobians.shape[0], self.n_outputs), device=jacobians.device)
            for c in range(self.n_outputs):
                kernel[:, c] = torch.norm(jacobians[:, c, :], dim=1) ** 2
        else:
            kernel = torch.einsum('bcp,bep->bce', jacobians, jacobians)
        return kernel

    def _kernel_batch_star(self, jacobians, batch):
        """
        Compute K_b_star, which is a part of K_M_star kernel matrix.

        Parameters
        ----------
        jacobians : torch.Tensor (b1, C, P)
        batch : torch.Tensor (b2, C)

        Returns
        -------
        kernel : torch.tensor
            K_batch_star with shape (b1, b2, C, C)
        """
        jacobians_2, _ = self._jacobians(batch)
        if self.diagonal_kernel:
            kernel = torch.empty((jacobians.shape[0], jacobians_2.shape[0], self.n_outputs), device=jacobians.device)
            for c in range(self.n_outputs):
                kernel[:, :, c] = torch.einsum('bp,ep->be', jacobians[:, c, :], jacobians_2[:, c, :])
        else:
            kernel = torch.einsum('bcp,dep->bdce', jacobians, jacobians_2)
        return kernel

    def _jacobians(self, X):
        """
        A wrapper function to compute jacobians - this enables reusing same kernel methods (kernel_batch etc.)
        in FunctionalLaplace and FunctionalLLLaplace by simply overwriting this method instead of all kernel methods.
        """
        return self.backend.jacobians(X)

    def _mean_scatter_term_batch(self, Js, f, y):
        """
        Compute mean vector in the scatter term in the log marginal likelihood

        See `scatter_lml` property above for the exact equations of mean vectors in scatter terms for
        both types of likelihood (regression, classification).

        Parameters
        ----------
        Js : torch.tensor
              Jacobians (batch, output_shape, parameters)
        f : torch.tensor
              NN output (batch, output_shape)
        y: torch.tensor
              data labels (batch, output_shape)

        Returns
        -------
        mu : torch.tensor
            K_batch_star with shape (batch, output_shape)
        """

        if self.likelihood == 'regression':
            return y - (f + torch.einsum('bcp,p->bc', Js, self.prior_mean - self.map_estimate))
        elif self.likelihood == "classification":
            return - torch.einsum('bcp,p->bc', Js, self.prior_mean - self.map_estimate)<|MERGE_RESOLUTION|>--- conflicted
+++ resolved
@@ -3,7 +3,6 @@
 import torch
 import warnings
 from torch.nn.utils import parameters_to_vector, vector_to_parameters
-<<<<<<< HEAD
 import tqdm
 from collections.abc import MutableMapping
 from laplace.curvature.asdfghjkl import AsdfghjklHessian
@@ -24,23 +23,13 @@
 
 __all__ = [
     'BaseLaplace',
-    'ParametricLaplace',
+    'ParametricLaplace', 
+    'FunctionalLaplace',
     'FullLaplace',
     'KronLaplace',
     'DiagLaplace',
     'LowRankLaplace',
 ]
-=======
-from torch.distributions import MultivariateNormal, Dirichlet, Normal
-from torch.utils.data import DataLoader
-
-from laplace.utils import parameters_per_layer, invsqrt_precision, get_nll, validate, Kron, SoDSampler, normal_samples
-from laplace.curvature import BackPackGGN, AsdlHessian, AsdlGGN
-
-
-__all__ = ['BaseLaplace', 'ParametricLaplace', 'FunctionalLaplace',
-           'FullLaplace', 'KronLaplace', 'DiagLaplace', 'LowRankLaplace']
->>>>>>> 5de3980b
 
 
 class BaseLaplace:
@@ -78,7 +67,6 @@
         arguments passed to the ASDL backend specifically on initialization.
     """
 
-<<<<<<< HEAD
     def __init__(
         self,
         model,
@@ -93,11 +81,6 @@
         asdl_fisher_kwargs=None,
     ):
         if likelihood not in ['classification', 'regression', 'reward_modeling']:
-=======
-    def __init__(self, model, likelihood, sigma_noise=1., prior_precision=1.,
-                 prior_mean=0., temperature=1., backend=None, backend_kwargs=None):
-        if likelihood not in ['classification', 'regression']:
->>>>>>> 5de3980b
             raise ValueError(f'Invalid likelihood type {likelihood}')
 
         self.model = model
@@ -416,7 +399,6 @@
             log_prior_prec = self.prior_precision.log()
             log_prior_prec.requires_grad = True
             optimizer = torch.optim.Adam([log_prior_prec], lr=lr)
-<<<<<<< HEAD
 
             if progress_bar:
                 pbar = tqdm.trange(n_steps)
@@ -430,14 +412,6 @@
                 neg_log_marglik = -self.log_marginal_likelihood(
                     prior_precision=prior_prec
                 )
-=======
-            for n in range(n_steps):
-                optimizer.zero_grad()
-                prior_prec = log_prior_prec.exp()
-                neg_log_marglik = -self.log_marginal_likelihood(prior_precision=prior_prec)
-                if verbose and (n % 10 == 0):
-                    print(prior_prec, neg_log_marglik)
->>>>>>> 5de3980b
                 neg_log_marglik.backward()
                 optimizer.step()
             self.prior_precision = log_prior_prec.detach().exp()
@@ -602,7 +576,6 @@
     all cases \\(P_0 = \\textrm{diag}(p_0)\\) and the structure of \\(p_0\\) can be varied.
     """
 
-<<<<<<< HEAD
     def __init__(
         self,
         model,
@@ -628,13 +601,6 @@
             backend_kwargs,
             asdl_fisher_kwargs,
         )
-=======
-    def __init__(self, model, likelihood, sigma_noise=1., prior_precision=1.,
-                 prior_mean=0., temperature=1., backend=None, backend_kwargs=None):
-        super().__init__(model, likelihood, sigma_noise, prior_precision,
-                         prior_mean, temperature, backend, backend_kwargs)
-
->>>>>>> 5de3980b
         if not hasattr(self, 'H'):
             self._init_H()
             # posterior mean/mode
@@ -796,7 +762,6 @@
         log_prob -= self.square_norm(value) / 2
         return log_prob
 
-<<<<<<< HEAD
     def log_marginal_likelihood(self, prior_precision=None, sigma_noise=None):
         """Compute the Laplace approximation to the log marginal likelihood subject
         to specific Hessian approximations that subclasses implement.
@@ -840,10 +805,6 @@
         generator=None,
         **model_kwargs,
     ):
-=======
-    def __call__(self, x, pred_type='glm', link_approx='probit', n_samples=100, 
-                 diagonal_output=False, generator=None):
->>>>>>> 5de3980b
         """Compute the posterior predictive on input data `x`.
 
         Parameters
@@ -1117,7 +1078,6 @@
         """
         raise NotImplementedError
 
-<<<<<<< HEAD
     def optimize_prior_precision(
         self,
         method='marglik',
@@ -1137,16 +1097,6 @@
         cv_loss_with_var=False,
         progress_bar=False,
     ):
-=======
-    def optimize_prior_precision(self, method='marglik', pred_type='glm', n_steps=100, lr=1e-1,
-                                 init_prior_prec=1., val_loader=None, loss=get_nll,
-                                 log_prior_prec_min=-4, log_prior_prec_max=4, grid_size=100,
-                                 link_approx='probit', n_samples=100, verbose=False,
-                                 cv_loss_with_var=False):
-        """
-        `optimize_prior_precision_base` from `BaseLaplace` with `pred_type` in `{'glm', 'nn'}`
-        """
->>>>>>> 5de3980b
         assert pred_type in ['glm', 'nn']
         self.optimize_prior_precision_base(
             pred_type,
