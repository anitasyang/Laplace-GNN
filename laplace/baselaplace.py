--- conflicted
+++ resolved
@@ -913,23 +913,13 @@
 
     @torch.enable_grad()
     def _glm_predictive_distribution(self, X, joint=False):
-<<<<<<< HEAD
         backend_name = self._backend_cls.__name__.lower()
         if self.enable_backprop and (
-            'curvlinops' not in backend_name and 'backpack' not in backend_name
+            "curvlinops" not in backend_name and "backpack" not in backend_name
         ):
             raise ValueError(
-                'Backprop through the GLM predictive is only available for the '
-                'Curvlinops and BackPACK backends.'
-=======
-        if "backpack" in self._backend_cls.__name__.lower():
-            # BackPACK supports backprop through Jacobians, but it interferes with functorch
-            Js, f_mu = self.backend.jacobians(X, enable_backprop=self.enable_backprop)
-        else:
-            # For ASDL and Curvlinops, we use functorch
-            Js, f_mu = self.backend.functorch_jacobians(
-                X, enable_backprop=self.enable_backprop
->>>>>>> 5dba9473
+                "Backprop through the GLM predictive is only available for the "
+                "Curvlinops and BackPACK backends."
             )
 
         Js, f_mu = self.backend.jacobians(X, enable_backprop=self.enable_backprop)
