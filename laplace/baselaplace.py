--- conflicted
+++ resolved
@@ -901,13 +901,10 @@
 
         if pred_type == PredType.GLM:
             f_mu, f_var = self._glm_predictive_distribution(
-<<<<<<< HEAD
                 x,
-                joint=joint and self.likelihood == "regression",
-                diagonal_output=diagonal_output and self.likelihood == "regression",
-=======
-                x, joint=joint and likelihood == Likelihood.REGRESSION
->>>>>>> 392fec07
+                joint=joint and likelihood == Likelihood.REGRESSION,
+                diagonal_output=diagonal_output
+                and self.likelihood == Likelihood.REGRESSION,
             )
 
             if likelihood == Likelihood.REGRESSION:
