--- conflicted
+++ resolved
@@ -1,44 +1,37 @@
+from __future__ import annotations
+
 import logging
 import warnings
 from collections.abc import MutableMapping
 from copy import deepcopy
+from typing import Type
 
 import numpy as np
 import torch
-<<<<<<< HEAD
+import tqdm
+from torch import nn
+from torch.nn import CrossEntropyLoss, MSELoss
+from torch.nn.utils import parameters_to_vector
 from torch.optim import Adam, Optimizer
 from torch.optim.lr_scheduler import LRScheduler
-from torch.nn import CrossEntropyLoss, MSELoss
-from torch.nn.utils import parameters_to_vector
+from torch.types import Number
 from torch.utils.data import DataLoader
-import warnings
-import logging
-from collections import UserDict
-import tqdm
-=======
-import tqdm
-from torch.nn import CrossEntropyLoss, MSELoss
-from torch.nn.utils import parameters_to_vector
-from torch.optim import Adam
->>>>>>> 2aade442
 
 from laplace import Laplace
+from laplace.baselaplace import BaseLaplace
 from laplace.curvature import AsdlGGN
 from laplace.curvature.curvature import CurvatureInterface
 from laplace.utils import (
+    HessianStructure,
+    Likelihood,
+    PriorStructure,
+    SubsetOfWeights,
     expand_prior_precision,
     fix_prior_prec_structure,
-    Likelihood,
-    SubsetOfWeights,
-    HessianStructure,
-    PriorStructure,
 )
 
-from typing import Type
-
 
 def marglik_training(
-<<<<<<< HEAD
     model: torch.nn.Module,
     train_loader: DataLoader,
     likelihood: Likelihood | str = Likelihood.CLASSIFICATION,
@@ -60,32 +53,9 @@
     fix_sigma_noise: bool = False,
     progress_bar: bool = False,
     enable_backprop: bool = False,
-=======
-    model,
-    train_loader,
-    likelihood="classification",
-    hessian_structure="kron",
-    backend=AsdlGGN,
-    optimizer_cls=Adam,
-    optimizer_kwargs=None,
-    scheduler_cls=None,
-    scheduler_kwargs=None,
-    n_epochs=300,
-    lr_hyp=1e-1,
-    prior_structure="layerwise",
-    n_epochs_burnin=0,
-    n_hypersteps=10,
-    marglik_frequency=1,
-    prior_prec_init=1.0,
-    sigma_noise_init=1.0,
-    temperature=1.0,
-    fix_sigma_noise=False,
-    progress_bar=False,
-    enable_backprop=False,
-    dict_key_x="input_ids",
-    dict_key_y="labels",
->>>>>>> 2aade442
-):
+    dict_key_x: str = "input_ids",
+    dict_key_y: str = "labels",
+) -> tuple[BaseLaplace, nn.Module, list[Number], list[Number]]:
     """Marginal-likelihood based training (Algorithm 1 in [1]).
     Optimize model parameters and hyperparameters jointly.
     Model parameters are optimized to minimize negative log joint (train loss)
@@ -184,15 +154,9 @@
     losses : list
         list of losses (log joints) obtained during training (to monitor convergence)
     """
-<<<<<<< HEAD
-    if optimizer_kwargs is not None and 'weight_decay' in optimizer_kwargs:
-        warnings.warn('Weight decay is handled and optimized. Will be set to 0.')
-        optimizer_kwargs['weight_decay'] = 0.0
-=======
-    if "weight_decay" in optimizer_kwargs:
+    if optimizer_kwargs is not None and "weight_decay" in optimizer_kwargs:
         warnings.warn("Weight decay is handled and optimized. Will be set to 0.")
         optimizer_kwargs["weight_decay"] = 0.0
->>>>>>> 2aade442
 
     # get device, data set size N, number of layers H, number of parameters P
     device = parameters_to_vector(model.parameters()).device
@@ -212,19 +176,11 @@
     hyperparameters.append(log_prior_prec)
 
     # set up loss (and observation noise hyperparam)
-<<<<<<< HEAD
     if likelihood == Likelihood.CLASSIFICATION:
-        criterion = CrossEntropyLoss(reduction='mean')
+        criterion = CrossEntropyLoss(reduction="mean")
         sigma_noise = 1.0
     elif likelihood == Likelihood.REGRESSION:
-        criterion = MSELoss(reduction='mean')
-=======
-    if likelihood == "classification":
-        criterion = CrossEntropyLoss(reduction="mean")
-        sigma_noise = 1.0
-    elif likelihood == "regression":
         criterion = MSELoss(reduction="mean")
->>>>>>> 2aade442
         log_sigma_noise_init = np.log(sigma_noise_init)
         log_sigma_noise = log_sigma_noise_init * torch.ones(1, device=device)
         log_sigma_noise.requires_grad = True
@@ -275,12 +231,8 @@
                 X, y = X.to(device, non_blocking=True), y.to(device, non_blocking=True)
 
             optimizer.zero_grad()
-<<<<<<< HEAD
 
             if likelihood == Likelihood.REGRESSION:
-=======
-            if likelihood == "regression":
->>>>>>> 2aade442
                 sigma_noise = (
                     torch.exp(log_sigma_noise).detach()
                     if not fix_sigma_noise
@@ -301,12 +253,8 @@
             loss.backward()
             optimizer.step()
             epoch_loss += loss.cpu().item() * len(y)
-<<<<<<< HEAD
 
             if likelihood == Likelihood.REGRESSION:
-=======
-            if likelihood == "regression":
->>>>>>> 2aade442
                 epoch_perf += (f.detach() - y).square().sum()
             else:
                 epoch_perf += torch.sum(torch.argmax(f.detach(), dim=-1) == y).item()
@@ -328,11 +276,7 @@
 
         # optimizer hyperparameters by differentiating marglik
         # 1. fit laplace approximation
-<<<<<<< HEAD
         if likelihood == Likelihood.CLASSIFICATION:
-=======
-        if likelihood == "classification":
->>>>>>> 2aade442
             sigma_noise = 1
         else:
             sigma_noise = (
@@ -356,11 +300,7 @@
         # 2. differentiate wrt. hyperparameters for n_hypersteps
         for _ in range(n_hypersteps):
             hyper_optimizer.zero_grad()
-<<<<<<< HEAD
             if likelihood == Likelihood.CLASSIFICATION or fix_sigma_noise:
-=======
-            if likelihood == "classification" or fix_sigma_noise:
->>>>>>> 2aade442
                 sigma_noise = None
             else:
                 sigma_noise = torch.exp(log_sigma_noise)
@@ -374,11 +314,7 @@
         if margliks[-1] < best_marglik:
             best_model_dict = deepcopy(model.state_dict())
             best_precision = deepcopy(prior_prec.detach())
-<<<<<<< HEAD
             if likelihood == Likelihood.CLASSIFICATION:
-=======
-            if likelihood == "classification":
->>>>>>> 2aade442
                 best_sigma = 1
             else:
                 best_sigma = (
@@ -397,12 +333,8 @@
                 + f"No improvement over {best_marglik:.2f}"
             )
 
-<<<<<<< HEAD
-    logging.info('MARGLIK: finished training. Recover best model and fit Laplace.')
-
-=======
     logging.info("MARGLIK: finished training. Recover best model and fit Laplace.")
->>>>>>> 2aade442
+
     if best_model_dict is not None:
         model.load_state_dict(best_model_dict)
         sigma_noise = best_sigma
@@ -416,11 +348,7 @@
         prior_precision=prior_prec,
         temperature=temperature,
         backend=backend,
-<<<<<<< HEAD
         subset_of_weights=SubsetOfWeights.ALL,
-=======
-        subset_of_weights="all",
->>>>>>> 2aade442
         enable_backprop=enable_backprop,
         dict_key_x=dict_key_x,
         dict_key_y=dict_key_y,
