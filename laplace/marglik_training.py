from __future__ import annotations

import logging
import warnings
from collections.abc import MutableMapping
from copy import deepcopy
from typing import Type

import numpy as np
import torch
import tqdm
from torch import nn
from torch.nn import CrossEntropyLoss, MSELoss
from torch.nn.utils import parameters_to_vector
from torch.optim import Adam, Optimizer
from torch.optim.lr_scheduler import LRScheduler
from torch.types import Number
from torch.utils.data import DataLoader

from laplace import Laplace
from laplace.baselaplace import BaseLaplace
from laplace.curvature import AsdlGGN
from laplace.curvature.curvature import CurvatureInterface
from laplace.utils import (
    HessianStructure,
    Likelihood,
    PriorStructure,
    SubsetOfWeights,
    expand_prior_precision,
    fix_prior_prec_structure,
)


def marglik_training(
    model: torch.nn.Module,
    train_loader: DataLoader,
    likelihood: Likelihood | str = Likelihood.CLASSIFICATION,
    hessian_structure: HessianStructure | str = HessianStructure.KRON,
    backend: Type[CurvatureInterface] = AsdlGGN,
    optimizer_cls: Type[Optimizer] = Adam,
    optimizer_kwargs: dict | None = None,
    scheduler_cls: Type[LRScheduler] | None = None,
    scheduler_kwargs: dict | None = None,
    n_epochs: int = 300,
    lr_hyp: float = 1e-1,
    prior_structure: PriorStructure | str = PriorStructure.LAYERWISE,
    n_epochs_burnin: int = 0,
    n_hypersteps: int = 10,
    marglik_frequency: int = 1,
    prior_prec_init: float = 1.0,
    sigma_noise_init: float = 1.0,
    temperature: float = 1.0,
    fix_sigma_noise: bool = False,
    progress_bar: bool = False,
    enable_backprop: bool = False,
    dict_key_x: str = "input_ids",
    dict_key_y: str = "labels",
) -> tuple[BaseLaplace, nn.Module, list[Number], list[Number]]:
    """Marginal-likelihood based training (Algorithm 1 in [1]).
    Optimize model parameters and hyperparameters jointly.
    Model parameters are optimized to minimize negative log joint (train loss)
    while hyperparameters minimize negative log marginal likelihood.

    This method replaces standard neural network training and adds hyperparameter
    optimization to the procedure.

    The settings of standard training can be controlled by passing `train_loader`,
    `optimizer_cls`, `optimizer_kwargs`, `scheduler_cls`, `scheduler_kwargs`, and `n_epochs`.
    The `model` should return logits, i.e., no softmax should be applied.
    With `likelihood=Likelihood.CLASSIFICATION` or `Likelihood.REGRESSION`, one can choose between
    categorical likelihood (CrossEntropyLoss) and Gaussian likelihood (MSELoss).

    As in [1], we optimize prior precision and, for regression, observation noise
    using the marginal likelihood. The prior precision structure can be chosen
    as `'scalar'`, `'layerwise'`, or `'diagonal'`. `'layerwise'` is a good default
    and available to all Laplace approximations. `lr_hyp` is the step size of the
    Adam hyperparameter optimizer, `n_hypersteps` controls the number of steps
    for each estimated marginal likelihood, `n_epochs_burnin` controls how many
    epochs to skip marginal likelihood estimation, `marglik_frequency` controls
    how often to estimate the marginal likelihood (default of 1 re-estimates
    after every epoch, 5 would estimate every 5-th epoch).

    References
    ----------
    [1] Immer, A., Bauer, M., Fortuin, V., Rätsch, G., Khan, EM.
    [*Scalable Marginal Likelihood Estimation for Model Selection in Deep Learning*](https://arxiv.org/abs/2104.04975).
    ICML 2021.

    Parameters
    ----------
    model : torch.nn.Module
        torch neural network model (needs to comply with Backend choice)
    train_loader : DataLoader
        pytorch dataloader that implements `len(train_loader.dataset)` to obtain number of data points
    likelihood : str, default=Likelihood.CLASSIFICATION
        Likelihood.CLASSIFICATION or Likelihood.REGRESSION
    hessian_structure : {'diag', 'kron', 'full'}, default='kron'
        structure of the Hessian approximation
    backend : Backend, default=AsdlGGN
        Curvature subclass, e.g. AsdlGGN/AsdlEF or BackPackGGN/BackPackEF
    optimizer_cls : torch.optim.Optimizer, default=Adam
        optimizer to use for optimizing the neural network parameters togeth with `train_loader`
    optimizer_kwargs : dict, default=None
        keyword arguments for `optimizer_cls`, for example to change learning rate or momentum
    scheduler_cls : torch.optim.lr_scheduler._LRScheduler, default=None
        optionally, a scheduler to use on the learning rate of the optimizer.
        `scheduler.step()` is called after every batch of the standard training.
    scheduler_kwargs : dict, default=None
        keyword arguments for `scheduler_cls`, e.g. `lr_min` for CosineAnnealingLR
    n_epochs : int, default=300
        number of epochs to train for
    lr_hyp : float, default=0.1
        Adam learning rate for hyperparameters
    prior_structure : str, default='layerwise'
        structure of the prior. one of `['scalar', 'layerwise', 'diag']`
    n_epochs_burnin : int default=0
        how many epochs to train without estimating and differentiating marglik
    n_hypersteps : int, default=10
        how many steps to take on the hyperparameters when marglik is estimated
    marglik_frequency : int
        how often to estimate (and differentiate) the marginal likelihood
        `marglik_frequency=1` would be every epoch,
        `marglik_frequency=5` would be every 5 epochs.
    prior_prec_init : float, default=1.0
        initial prior precision
    sigma_noise_init : float, default=1.0
        initial observation noise (for regression only)
    temperature : float, default=1.0
        factor for the likelihood for 'overcounting' data. Might be required for data augmentation.
    fix_sigma_noise: bool, default=False
        if False, optimize observation noise via marglik otherwise use `sigma_noise_init` throughout.
        Only works for regression.
    progress_bar: bool, default=False
        whether to show a progress bar (updated per epoch) or not
    enable_backprop : bool, default=False
        make the returned Laplace instance backpropable---useful for e.g. Bayesian optimization.
    dict_key_x: str, default='input_ids'
        The dictionary key under which the input tensor `x` is stored. Only has effect
        when the model takes a `MutableMapping` as the input. Useful for Huggingface
        LLM models.
    dict_key_y: str, default='labels'
        The dictionary key under which the target tensor `y` is stored. Only has effect
        when the model takes a `MutableMapping` as the input. Useful for Huggingface
        LLM models.

    Returns
    -------
    lap : laplace
        fit Laplace approximation with the best obtained marginal likelihood during training
    model : torch.nn.Module
        corresponding model with the MAP parameters
    margliks : list
        list of marginal likelihoods obtained during training (to monitor convergence)
    losses : list
        list of losses (log joints) obtained during training (to monitor convergence)
    """
    if optimizer_kwargs is not None and "weight_decay" in optimizer_kwargs:
        warnings.warn("Weight decay is handled and optimized. Will be set to 0.")
        optimizer_kwargs["weight_decay"] = 0.0

    # get device, data set size N, number of layers H, number of parameters P
    device = parameters_to_vector(model.parameters()).device
    N = len(train_loader.dataset)
    trainable_params = [p for p in model.parameters() if p.requires_grad]
    H = len(trainable_params)
    P = len(parameters_to_vector(trainable_params))

    # differentiable hyperparameters
    hyperparameters = list()
    # prior precision
    log_prior_prec_init = np.log(temperature * prior_prec_init)
    log_prior_prec = fix_prior_prec_structure(
        log_prior_prec_init, prior_structure, H, P, device
    )
    log_prior_prec.requires_grad = True
    hyperparameters.append(log_prior_prec)

    # set up loss (and observation noise hyperparam)
    if likelihood == Likelihood.CLASSIFICATION:
        criterion = CrossEntropyLoss(reduction="mean")
        sigma_noise = 1.0
    elif likelihood == Likelihood.REGRESSION:
        criterion = MSELoss(reduction="mean")
        log_sigma_noise_init = np.log(sigma_noise_init)
        log_sigma_noise = log_sigma_noise_init * torch.ones(1, device=device)
        log_sigma_noise.requires_grad = True
        hyperparameters.append(log_sigma_noise)

    # set up model optimizer
    if optimizer_kwargs is None:
        optimizer_kwargs = dict()
    optimizer = optimizer_cls(model.parameters(), **optimizer_kwargs)

    # set up learning rate scheduler
    scheduler = None
    if scheduler_cls is not None:
        if scheduler_kwargs is None:
            scheduler_kwargs = dict()
        scheduler = scheduler_cls(optimizer, **scheduler_kwargs)

    # set up hyperparameter optimizer
    hyper_optimizer = Adam(hyperparameters, lr=lr_hyp)

    best_marglik = np.inf
    best_model_dict = None
    best_precision = None
    losses = list()
    margliks = list()

    pbar = tqdm.trange(
        1,
        n_epochs + 1,
        disable=not progress_bar,
        position=1,
        leave=False,
        desc="[Training]",
        colour="blue",
    )

    for epoch in pbar:
        epoch_loss = 0
        epoch_perf = 0

        # standard NN training per batch
        for data in train_loader:
            if isinstance(data, MutableMapping):
                X, y = data, data[dict_key_y]
                y = y.to(device, non_blocking=True)
            else:
                X, y = data
                X, y = X.to(device, non_blocking=True), y.to(device, non_blocking=True)

            optimizer.zero_grad()

            if likelihood == Likelihood.REGRESSION:
                sigma_noise = (
                    torch.exp(log_sigma_noise).detach()
                    if not fix_sigma_noise
                    else sigma_noise_init
                )
                crit_factor = temperature / (2 * sigma_noise**2)
            else:
                crit_factor = temperature

            prior_prec = torch.exp(log_prior_prec).detach()
            theta = parameters_to_vector(
                [p for p in model.parameters() if p.requires_grad]
            )
            delta = expand_prior_precision(prior_prec, model)

            f = model(X)
            loss = criterion(f, y) + (0.5 * (delta * theta) @ theta) / N / crit_factor
            loss.backward()
            optimizer.step()
            epoch_loss += loss.cpu().item() * len(y)

            if likelihood == Likelihood.REGRESSION:
                epoch_perf += (f.detach() - y).square().sum()
            else:
                epoch_perf += torch.sum(torch.argmax(f.detach(), dim=-1) == y).item()

            if scheduler is not None:
                scheduler.step()

        losses.append(epoch_loss / N)

        # compute validation error to report during training
        logging.info(
            f"MARGLIK[epoch={epoch}]: network training. Loss={losses[-1]:.3f}."
            + f"Perf={epoch_perf/N:.3f}"
        )

        # only update hyperparameters every marglik_frequency steps after burnin
        if (epoch % marglik_frequency) != 0 or epoch < n_epochs_burnin:
            continue

        # optimizer hyperparameters by differentiating marglik
        # 1. fit laplace approximation
        if likelihood == Likelihood.CLASSIFICATION:
            sigma_noise = 1
        else:
            sigma_noise = (
                torch.exp(log_sigma_noise) if not fix_sigma_noise else sigma_noise_init
            )
        prior_prec = torch.exp(log_prior_prec)
        lap = Laplace(
            model,
            likelihood,
            hessian_structure=hessian_structure,
            sigma_noise=sigma_noise,
            prior_precision=prior_prec,
            temperature=temperature,
            backend=backend,
            subset_of_weights="all",
            dict_key_x=dict_key_x,
            dict_key_y=dict_key_y,
        )
        lap.fit(train_loader)

        # 2. differentiate wrt. hyperparameters for n_hypersteps
        for _ in range(n_hypersteps):
            hyper_optimizer.zero_grad()
            if likelihood == Likelihood.CLASSIFICATION or fix_sigma_noise:
                sigma_noise = None
            else:
                sigma_noise = torch.exp(log_sigma_noise)
            prior_prec = torch.exp(log_prior_prec)
            marglik = -lap.log_marginal_likelihood(prior_prec, sigma_noise)
            marglik.backward()
            hyper_optimizer.step()
            margliks.append(marglik.item())

        # early stopping on marginal likelihood
        if margliks[-1] < best_marglik:
            best_model_dict = deepcopy(model.state_dict())
            best_precision = deepcopy(prior_prec.detach())
            if likelihood == Likelihood.CLASSIFICATION:
                best_sigma = 1
            else:
                best_sigma = (
                    deepcopy(sigma_noise.detach())
                    if not fix_sigma_noise
                    else sigma_noise_init
                )
            best_marglik = margliks[-1]
            logging.info(
                f"MARGLIK[epoch={epoch}]: marglik optimization. MargLik={best_marglik:.2f}. "
                + "Saving new best model."
            )
        else:
            logging.info(
                f"MARGLIK[epoch={epoch}]: marglik optimization. MargLik={margliks[-1]:.2f}."
                + f"No improvement over {best_marglik:.2f}"
            )

    logging.info("MARGLIK: finished training. Recover best model and fit Laplace.")

    if best_model_dict is not None:
        model.load_state_dict(best_model_dict)
        sigma_noise = best_sigma
        prior_prec = best_precision
<<<<<<< HEAD
    logging.info(f"best params: {sigma_noise}, {prior_prec}")
=======

>>>>>>> 3c99a04c
    lap = Laplace(
        model,
        likelihood,
        hessian_structure=hessian_structure,
        sigma_noise=sigma_noise,
        prior_precision=prior_prec,
        temperature=temperature,
        backend=backend,
        subset_of_weights=SubsetOfWeights.ALL,
        enable_backprop=enable_backprop,
        dict_key_x=dict_key_x,
        dict_key_y=dict_key_y,
    )
    lap.fit(train_loader)
    return lap, model, margliks, losses<|MERGE_RESOLUTION|>--- conflicted
+++ resolved
@@ -339,11 +339,8 @@
         model.load_state_dict(best_model_dict)
         sigma_noise = best_sigma
         prior_prec = best_precision
-<<<<<<< HEAD
     logging.info(f"best params: {sigma_noise}, {prior_prec}")
-=======
-
->>>>>>> 3c99a04c
+
     lap = Laplace(
         model,
         likelihood,
