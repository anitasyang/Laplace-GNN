--- conflicted
+++ resolved
@@ -88,47 +88,6 @@
         f : torch.Tensor
             output function `(batch, outputs)`
         """
-<<<<<<< HEAD
-=======
-
-        def model_fn_params_only(params_dict, buffers_dict):
-            out = torch.func.functional_call(self.model, (params_dict, buffers_dict), x)
-            return out, out
-
-        Js, f = torch.func.jacrev(model_fn_params_only, has_aux=True)(
-            self.params_dict, self.buffers_dict
-        )
-
-        # Concatenate over flattened parameters
-        Js = [
-            j.flatten(start_dim=-p.dim())
-            for j, p in zip(Js.values(), self.params_dict.values())
-        ]
-        Js = torch.cat(Js, dim=-1)
-
-        if self.subnetwork_indices is not None:
-            Js = Js[:, :, self.subnetwork_indices]
-
-        return (Js, f) if enable_backprop else (Js.detach(), f.detach())
-
-    def functorch_jacobians(self, x, enable_backprop=False):
-        """Compute Jacobians \\(\\nabla_\\theta f(x;\\theta)\\) at current parameter \\(\\theta\\).
-
-        Parameters
-        ----------
-        x : torch.Tensor
-            input data `(batch, input_shape)` on compatible device with model.
-        enable_backprop : bool, default = False
-            whether to enable backprop through the Js and f w.r.t. x
-
-        Returns
-        -------
-        Js : torch.Tensor
-            Jacobians `(batch, outputs, parameters)`
-        f : torch.Tensor
-            output function `(batch, outputs)`
-        """
->>>>>>> 5dba9473
         # Compute Js
         # ------------------------
         params = [p for p in self.model.parameters() if p.requires_grad]
