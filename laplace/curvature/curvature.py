from typing import Callable, MutableMapping, Any
import torch
<<<<<<< HEAD
from torch import nn
from torch.nn import MSELoss, CrossEntropyLoss

from laplace.utils import Kron, Likelihood
=======
from torch.nn import CrossEntropyLoss, MSELoss
>>>>>>> 2aade442


class CurvatureInterface:
    """Interface to access curvature for a model and corresponding likelihood.
    A `CurvatureInterface` must inherit from this baseclass and implement the
    necessary functions `jacobians`, `full`, `kron`, and `diag`.
    The interface might be extended in the future to account for other curvature
    structures, for example, a block-diagonal one.

    Parameters
    ----------
    model : torch.nn.Module or `laplace.utils.feature_extractor.FeatureExtractor`
        torch model (neural network)
    likelihood : {'classification', 'regression'}
    last_layer : bool, default=False
        only consider curvature of last layer
    subnetwork_indices : torch.LongTensor, default=None
        indices of the vectorized model parameters that define the subnetwork
        to apply the Laplace approximation over
    dict_key_x: str, default='input_ids'
        The dictionary key under which the input tensor `x` is stored. Only has effect
        when the model takes a `MutableMapping` as the input. Useful for Huggingface
        LLM models.
    dict_key_y: str, default='labels'
        The dictionary key under which the target tensor `y` is stored. Only has effect
        when the model takes a `MutableMapping` as the input. Useful for Huggingface
        LLM models.

    Attributes
    ----------
    lossfunc : torch.nn.MSELoss or torch.nn.CrossEntropyLoss
    factor : float
        conversion factor between torch losses and base likelihoods
        For example, \\(\\frac{1}{2}\\) to get to \\(\\mathcal{N}(f, 1)\\) from MSELoss.
    """

    def __init__(
        self,
<<<<<<< HEAD
        model: nn.Module,
        likelihood: Likelihood | str,
        last_layer: bool = False,
        subnetwork_indices: torch.LongTensor | None = None,
    ):
        assert likelihood in [Likelihood.REGRESSION, Likelihood.CLASSIFICATION]
        self.likelihood: Likelihood | str = likelihood
        self.model: nn.Module = model
        self.last_layer: bool = last_layer
        self.subnetwork_indices: torch.LongTensor | None = subnetwork_indices

        if likelihood == 'regression':
            self.lossfunc: Callable[[torch.Tensor, torch.Tensor], torch.Tensor] = (
                MSELoss(reduction='sum')
            )
            self.factor: float = 0.5
        else:
            self.lossfunc: Callable[[torch.Tensor, torch.Tensor], torch.Tensor] = (
                CrossEntropyLoss(reduction='sum')
            )
            self.factor: float = 1.0

        self.params: list[nn.Parameter] = [
            p for p in self._model.parameters() if p.requires_grad
        ]
        self.params_dict: dict[str, nn.Parameter] = {
=======
        model,
        likelihood,
        last_layer=False,
        subnetwork_indices=None,
        dict_key_x="input_ids",
        dict_key_y="labels",
    ):
        assert likelihood in ["regression", "classification"]
        self.likelihood = likelihood
        self.model = model
        self.last_layer = last_layer
        self.subnetwork_indices = subnetwork_indices
        self.dict_key_x = dict_key_x
        self.dict_key_y = dict_key_y

        if likelihood == "regression":
            self.lossfunc = MSELoss(reduction="sum")
            self.factor = 0.5
        else:
            self.lossfunc = CrossEntropyLoss(reduction="sum")
            self.factor = 1.0

        self.params = [p for p in self._model.parameters() if p.requires_grad]
        self.params_dict = {
>>>>>>> 2aade442
            k: v for k, v in self._model.named_parameters() if v.requires_grad
        }
        self.buffers_dict: dict[str, torch.Tensor] = {
            k: v for k, v in self.model.named_buffers()
        }

    @property
    def _model(self) -> nn.Module:
        return self.model.last_layer if self.last_layer else self.model

    def jacobians(
        self,
        x: torch.Tensor | MutableMapping[str, torch.Tensor | Any],
        enable_backprop: bool = False,
    ) -> tuple[torch.Tensor, torch.Tensor]:
        """Compute Jacobians \\(\\nabla_{\\theta} f(x;\\theta)\\) at current parameter \\(\\theta\\),
        via torch.func.

        Parameters
        ----------
        x : torch.Tensor
            input data `(batch, input_shape)` on compatible device with model.
        enable_backprop : bool, default = False
            whether to enable backprop through the Js and f w.r.t. x

        Returns
        -------
        Js : torch.Tensor
<<<<<<< HEAD
            Jacobians `(batch, parameters, outputs)`
        f : torch.Tensor
            output function `(batch, outputs)`
        """

        def model_fn_params_only(params_dict, buffers_dict):
            out = torch.func.functional_call(self.model, (params_dict, buffers_dict), x)
            return out, out

        Js, f = torch.func.jacrev(model_fn_params_only, has_aux=True)(
            self.params_dict, self.buffers_dict
        )

        # Concatenate over flattened parameters
        Js = [
            j.flatten(start_dim=-p.dim())
            for j, p in zip(Js.values(), self.params_dict.values())
        ]
        Js = torch.cat(Js, dim=-1)

        if self.subnetwork_indices is not None:
            Js = Js[:, :, self.subnetwork_indices]

        return (Js, f) if enable_backprop else (Js.detach(), f.detach())

    def functorch_jacobians(
        self, x: torch.Tensor, enable_backprop: bool = False
    ) -> tuple[torch.Tensor, torch.Tensor]:
        """Compute Jacobians \\(\\nabla_\\theta f(x;\\theta)\\) at current parameter \\(\\theta\\).

        Parameters
        ----------
        x : torch.Tensor
            input data `(batch, input_shape)` on compatible device with model.
        enable_backprop : bool, default = False
            whether to enable backprop through the Js and f w.r.t. x

        Returns
        -------
        Js : torch.Tensor
            Jacobians `(batch, parameters, outputs)`
=======
            Jacobians `(batch, outputs, parameters)`
>>>>>>> 2aade442
        f : torch.Tensor
            output function `(batch, outputs)`
        """
        # Compute Js
        # ------------------------
        params = [p for p in self.model.parameters() if p.requires_grad]
        name_dict = {p.data_ptr(): name for name, p in self.model.named_parameters()}
        params_dict = {name_dict[p.data_ptr()]: p for p in params}

        def model_fn_params_only(params_dict):
            res = torch.func.functional_call(self.model, params_dict, x)
            return res, res

        # concatenate over flattened parameters
        Js, f = torch.func.jacrev(model_fn_params_only, has_aux=True)(params_dict)
        Js = [
            j.flatten(start_dim=-p.dim())
            for j, p in zip(Js.values(), params_dict.values())
        ]
        Js = torch.cat(Js, dim=-1)

        if self.subnetwork_indices is not None:
            Js = Js[:, :, self.subnetwork_indices]

        return (Js, f) if enable_backprop else (Js.detach(), f.detach())

    def last_layer_jacobians(
        self,
        x: torch.Tensor | MutableMapping[str, torch.Tensor | Any],
        enable_backprop: bool = False,
    ) -> tuple[torch.Tensor, torch.Tensor]:
        """Compute Jacobians \\(\\nabla_{\\theta_\\textrm{last}} f(x;\\theta_\\textrm{last})\\)
        only at current last-layer parameter \\(\\theta_{\\textrm{last}}\\).

        Parameters
        ----------
        x : torch.Tensor
        enable_backprop : bool, default=False

        Returns
        -------
        Js : torch.Tensor
            Jacobians `(batch, outputs, last-layer-parameters)`
        f : torch.Tensor
            output function `(batch, outputs)`
        """
        f, phi = self.model.forward_with_features(x)
        bsize = phi.shape[0]
        output_size = int(f.numel() / bsize)

        # calculate Jacobians using the feature vector 'phi'
        identity = (
            torch.eye(output_size, device=next(self.model.parameters()).device)
            .unsqueeze(0)
            .tile(bsize, 1, 1)
        )
        # Jacobians are batch x output x params
        Js = torch.einsum("kp,kij->kijp", phi, identity).reshape(bsize, output_size, -1)
        if self.model.last_layer.bias is not None:
            Js = torch.cat([Js, identity], dim=2)

        return Js, f

    def gradients(
        self, x: torch.Tensor | MutableMapping[str, torch.Tensor | Any], y: torch.Tensor
    ) -> tuple[torch.Tensor, torch.Tensor]:
        """Compute batch gradients \\(\\nabla_\\theta \\ell(f(x;\\theta, y)\\) at
        current parameter \\(\\theta\\).

        Parameters
        ----------
        x : torch.Tensor
            input data `(batch, input_shape)` on compatible device with model.
        y : torch.Tensor

        Returns
        -------
        Gs : torch.Tensor
            gradients `(batch, parameters)`
        loss : torch.Tensor
        """

        def loss_single(x, y, params_dict, buffers_dict):
            """Compute the gradient for a single sample."""
            x, y = x.unsqueeze(0), y.unsqueeze(0)  # vmap removes the batch dimension
            output = torch.func.functional_call(
                self.model, (params_dict, buffers_dict), x
            )
            loss = torch.func.functional_call(self.lossfunc, {}, (output, y))
            return loss, loss

        grad_fn = torch.func.grad(loss_single, argnums=2, has_aux=True)
        batch_grad_fn = torch.func.vmap(grad_fn, in_dims=(0, 0, None, None))

        batch_grad, batch_loss = batch_grad_fn(
            x, y, self.params_dict, self.buffers_dict
        )
        Gs = torch.cat([bg.flatten(start_dim=1) for bg in batch_grad.values()], dim=1)

        if self.subnetwork_indices is not None:
            Gs = Gs[:, self.subnetwork_indices]

        loss = batch_loss.sum(0)

        return Gs, loss

    def full(
        self,
        x: torch.Tensor | MutableMapping[str, torch.Tensor | Any],
        y: torch.Tensor,
        **kwargs: dict[str, Any],
    ):
        """Compute a dense curvature (approximation) in the form of a \\(P \\times P\\) matrix
        \\(H\\) with respect to parameters \\(\\theta \\in \\mathbb{R}^P\\).

        Parameters
        ----------
        x : torch.Tensor
            input data `(batch, input_shape)`
        y : torch.Tensor
            labels `(batch, label_shape)`

        Returns
        -------
        loss : torch.Tensor
        H : torch.Tensor
            Hessian approximation `(parameters, parameters)`
        """
        raise NotImplementedError

    def kron(
        self,
        x: torch.Tensor | MutableMapping[str, torch.Tensor | Any],
        y: torch.Tensor,
        N: int,
        **kwargs: dict[str, Any],
    ) -> tuple[torch.Tensor, Kron]:
        """Compute a Kronecker factored curvature approximation (such as KFAC).
        The approximation to \\(H\\) takes the form of two Kronecker factors \\(Q, H\\),
        i.e., \\(H \\approx Q \\otimes H\\) for each Module in the neural network permitting
        such curvature.
        \\(Q\\) is quadratic in the input-dimension of a module \\(p_{in} \\times p_{in}\\)
        and \\(H\\) in the output-dimension \\(p_{out} \\times p_{out}\\).

        Parameters
        ----------
        x : torch.Tensor
            input data `(batch, input_shape)`
        y : torch.Tensor
            labels `(batch, label_shape)`
        N : int
            total number of data points

        Returns
        -------
        loss : torch.Tensor
        H : `laplace.utils.matrix.Kron`
            Kronecker factored Hessian approximation.
        """
        raise NotImplementedError

    def diag(
        self,
        x: torch.Tensor | MutableMapping[str, torch.Tensor | Any],
        y: torch.Tensor,
        **kwargs: dict[str, Any],
    ):
        """Compute a diagonal Hessian approximation to \\(H\\) and is represented as a
        vector of the dimensionality of parameters \\(\\theta\\).

        Parameters
        ----------
        x : torch.Tensor
            input data `(batch, input_shape)`
        y : torch.Tensor
            labels `(batch, label_shape)`

        Returns
        -------
        loss : torch.Tensor
        H : torch.Tensor
            vector representing the diagonal of H
        """
        raise NotImplementedError


class GGNInterface(CurvatureInterface):
    """Generalized Gauss-Newton or Fisher Curvature Interface.
    The GGN is equal to the Fisher information for the available likelihoods.
    In addition to `CurvatureInterface`, methods for Jacobians are required by subclasses.

    Parameters
    ----------
    model : torch.nn.Module or `laplace.utils.feature_extractor.FeatureExtractor`
        torch model (neural network)
    likelihood : {'classification', 'regression'}
    last_layer : bool, default=False
        only consider curvature of last layer
    subnetwork_indices : torch.Tensor, default=None
        indices of the vectorized model parameters that define the subnetwork
        to apply the Laplace approximation over
    dict_key_x: str, default='input_ids'
        The dictionary key under which the input tensor `x` is stored. Only has effect
        when the model takes a `MutableMapping` as the input. Useful for Huggingface
        LLM models.
    dict_key_y: str, default='labels'
        The dictionary key under which the target tensor `y` is stored. Only has effect
        when the model takes a `MutableMapping` as the input. Useful for Huggingface
        LLM models.
    stochastic : bool, default=False
        Fisher if stochastic else GGN
    num_samples: int, default=1
        Number of samples used to approximate the stochastic Fisher
    """

    def __init__(
        self,
<<<<<<< HEAD
        model: nn.Module,
        likelihood: Likelihood | str,
        last_layer: bool = False,
        subnetwork_indices: torch.LongTensor | None = None,
        stochastic: bool = False,
        num_samples: int = 1,
    ) -> None:
        self.stochastic: bool = stochastic
        self.num_samples: int = num_samples
        super().__init__(model, likelihood, last_layer, subnetwork_indices)
=======
        model,
        likelihood,
        last_layer=False,
        subnetwork_indices=None,
        dict_key_x="input_ids",
        dict_key_y="labels",
        stochastic=False,
        num_samples=1,
    ):
        self.stochastic = stochastic
        self.num_samples = num_samples
        super().__init__(
            model, likelihood, last_layer, subnetwork_indices, dict_key_x, dict_key_y
        )
>>>>>>> 2aade442

    def _get_mc_functional_fisher(self, f: torch.Tensor) -> torch.Tensor:
        """Approximate the Fisher's middle matrix (expected outer product of the functional gradient)
        using MC integral with `self.num_samples` many samples.
        """
        F = 0

        for _ in range(self.num_samples):
            if self.likelihood == "regression":
                y_sample = f + torch.randn(f.shape, device=f.device)  # N(y | f, 1)
                grad_sample = f - y_sample  # functional MSE grad
            else:  # classification with softmax
                y_sample = torch.distributions.Multinomial(logits=f).sample()
                # First functional derivative of the loglik is p - y
                p = torch.softmax(f, dim=-1)
                grad_sample = p - y_sample

            F += (
                1
                / self.num_samples
                * torch.einsum("bc,bk->bck", grad_sample, grad_sample)
            )

        return F

<<<<<<< HEAD
    def _get_functional_hessian(self, f: torch.Tensor) -> torch.Tensor | None:
        if self.likelihood == 'regression':
=======
    def _get_functional_hessian(self, f):
        if self.likelihood == "regression":
>>>>>>> 2aade442
            return None
        else:
            # second derivative of log lik is diag(p) - pp^T
            ps = torch.softmax(f, dim=-1)
            G = torch.diag_embed(ps) - torch.einsum("mk,mc->mck", ps, ps)
            return G

    def full(
        self,
        x: torch.Tensor | MutableMapping[str, torch.Tensor | Any],
        y: torch.Tensor,
        **kwargs: dict[str, Any],
    ) -> tuple[torch.Tensor, torch.Tensor]:
        """Compute the full GGN \\(P \\times P\\) matrix as Hessian approximation
        \\(H_{ggn}\\) with respect to parameters \\(\\theta \\in \\mathbb{R}^P\\).
        For last-layer, reduced to \\(\\theta_{last}\\)

        Parameters
        ----------
        x : torch.Tensor
            input data `(batch, input_shape)`
        y : torch.Tensor
            labels `(batch, label_shape)`

        Returns
        -------
        loss : torch.Tensor
        H : torch.Tensor
            GGN `(parameters, parameters)`
        """
        Js, f = self.last_layer_jacobians(x) if self.last_layer else self.jacobians(x)
        H_lik = (
            self._get_mc_functional_fisher(f)
            if self.stochastic
            else self._get_functional_hessian(f)
        )

        if H_lik is not None:
            H = torch.einsum("bcp,bck,bkq->pq", Js, H_lik, Js)
        else:  # The case of exact GGN for regression
            H = torch.einsum("bcp,bcq->pq", Js, Js)
        loss = self.factor * self.lossfunc(f, y)

        return loss.detach(), H.detach()

    def diag(
        self,
        x: torch.Tensor | MutableMapping[str, torch.Tensor | Any],
        y: torch.Tensor,
        **kwargs: dict[str, Any],
    ) -> tuple[torch.Tensor, torch.Tensor]:
        Js, f = self.last_layer_jacobians(x) if self.last_layer else self.jacobians(x)
        loss = self.factor * self.lossfunc(f, y)

        H_lik = (
            self._get_mc_functional_fisher(f)
            if self.stochastic
            else self._get_functional_hessian(f)
        )

        if H_lik is not None:
            H = torch.einsum("bcp,bck,bkp->p", Js, H_lik, Js)
        else:  # The case of exact GGN for regression
            H = torch.einsum("bcp,bcp->p", Js, Js)

        return loss.detach(), H.detach()


class EFInterface(CurvatureInterface):
    """Interface for Empirical Fisher as Hessian approximation.
    In addition to `CurvatureInterface`, methods for gradients are required by subclasses.

    Parameters
    ----------
    model : torch.nn.Module or `laplace.utils.feature_extractor.FeatureExtractor`
        torch model (neural network)
    likelihood : {'classification', 'regression'}
    last_layer : bool, default=False
        only consider curvature of last layer
    subnetwork_indices : torch.Tensor, default=None
        indices of the vectorized model parameters that define the subnetwork
        to apply the Laplace approximation over
    dict_key_x: str, default='input_ids'
        The dictionary key under which the input tensor `x` is stored. Only has effect
        when the model takes a `MutableMapping` as the input. Useful for Huggingface
        LLM models.
    dict_key_y: str, default='labels'
        The dictionary key under which the target tensor `y` is stored. Only has effect
        when the model takes a `MutableMapping` as the input. Useful for Huggingface
        LLM models.

    Attributes
    ----------
    lossfunc : torch.nn.MSELoss or torch.nn.CrossEntropyLoss
    factor : float
        conversion factor between torch losses and base likelihoods
        For example, \\(\\frac{1}{2}\\) to get to \\(\\mathcal{N}(f, 1)\\) from MSELoss.
    """

    def full(
        self,
        x: torch.Tensor | MutableMapping[str, torch.Tensor | Any],
        y: torch.Tensor,
        **kwargs: dict[str, Any],
    ) -> tuple[torch.Tensor, torch.Tensor]:
        """Compute the full EF \\(P \\times P\\) matrix as Hessian approximation
        \\(H_{ef}\\) with respect to parameters \\(\\theta \\in \\mathbb{R}^P\\).
        For last-layer, reduced to \\(\\theta_{last}\\)

        Parameters
        ----------
        x : torch.Tensor
            input data `(batch, input_shape)`
        y : torch.Tensor
            labels `(batch, label_shape)`

        Returns
        -------
        loss : torch.Tensor
        H_ef : torch.Tensor
            EF `(parameters, parameters)`
        """
        Gs, loss = self.gradients(x, y)
        Gs, loss = Gs.detach(), loss.detach()
        H_ef = torch.einsum("bp,bq->pq", Gs, Gs)
        return self.factor * loss.detach(), self.factor * H_ef

    def diag(
        self,
        x: torch.Tensor | MutableMapping[str, torch.Tensor | Any],
        y: torch.Tensor,
        **kwargs: dict[str, Any],
    ) -> tuple[torch.Tensor, torch.Tensor]:
        # Gs is (batchsize, n_params)
<<<<<<< HEAD
        Gs, loss = self.gradients(x, y)
        diag_ef = torch.einsum('bp,bp->p', Gs, Gs)
        return self.factor * loss.detach(), self.factor * diag_ef
=======
        Gs, loss = self.gradients(X, y)
        Gs, loss = Gs.detach(), loss.detach()
        diag_ef = torch.einsum("bp,bp->p", Gs, Gs)
        return self.factor * loss, self.factor * diag_ef
>>>>>>> 2aade442
<|MERGE_RESOLUTION|>--- conflicted
+++ resolved
@@ -1,13 +1,12 @@
-from typing import Callable, MutableMapping, Any
+from __future__ import annotations
+
+from typing import Any, Callable, MutableMapping
+
 import torch
-<<<<<<< HEAD
 from torch import nn
-from torch.nn import MSELoss, CrossEntropyLoss
+from torch.nn import CrossEntropyLoss, MSELoss
 
 from laplace.utils import Kron, Likelihood
-=======
-from torch.nn import CrossEntropyLoss, MSELoss
->>>>>>> 2aade442
 
 
 class CurvatureInterface:
@@ -46,26 +45,29 @@
 
     def __init__(
         self,
-<<<<<<< HEAD
         model: nn.Module,
         likelihood: Likelihood | str,
         last_layer: bool = False,
         subnetwork_indices: torch.LongTensor | None = None,
+        dict_key_x: str = "input_ids",
+        dict_key_y: str = "labels",
     ):
         assert likelihood in [Likelihood.REGRESSION, Likelihood.CLASSIFICATION]
         self.likelihood: Likelihood | str = likelihood
         self.model: nn.Module = model
         self.last_layer: bool = last_layer
         self.subnetwork_indices: torch.LongTensor | None = subnetwork_indices
-
-        if likelihood == 'regression':
+        self.dict_key_x = dict_key_x
+        self.dict_key_y = dict_key_y
+
+        if likelihood == "regression":
             self.lossfunc: Callable[[torch.Tensor, torch.Tensor], torch.Tensor] = (
-                MSELoss(reduction='sum')
+                MSELoss(reduction="sum")
             )
             self.factor: float = 0.5
         else:
             self.lossfunc: Callable[[torch.Tensor, torch.Tensor], torch.Tensor] = (
-                CrossEntropyLoss(reduction='sum')
+                CrossEntropyLoss(reduction="sum")
             )
             self.factor: float = 1.0
 
@@ -73,32 +75,6 @@
             p for p in self._model.parameters() if p.requires_grad
         ]
         self.params_dict: dict[str, nn.Parameter] = {
-=======
-        model,
-        likelihood,
-        last_layer=False,
-        subnetwork_indices=None,
-        dict_key_x="input_ids",
-        dict_key_y="labels",
-    ):
-        assert likelihood in ["regression", "classification"]
-        self.likelihood = likelihood
-        self.model = model
-        self.last_layer = last_layer
-        self.subnetwork_indices = subnetwork_indices
-        self.dict_key_x = dict_key_x
-        self.dict_key_y = dict_key_y
-
-        if likelihood == "regression":
-            self.lossfunc = MSELoss(reduction="sum")
-            self.factor = 0.5
-        else:
-            self.lossfunc = CrossEntropyLoss(reduction="sum")
-            self.factor = 1.0
-
-        self.params = [p for p in self._model.parameters() if p.requires_grad]
-        self.params_dict = {
->>>>>>> 2aade442
             k: v for k, v in self._model.named_parameters() if v.requires_grad
         }
         self.buffers_dict: dict[str, torch.Tensor] = {
@@ -127,7 +103,6 @@
         Returns
         -------
         Js : torch.Tensor
-<<<<<<< HEAD
             Jacobians `(batch, parameters, outputs)`
         f : torch.Tensor
             output function `(batch, outputs)`
@@ -145,51 +120,6 @@
         Js = [
             j.flatten(start_dim=-p.dim())
             for j, p in zip(Js.values(), self.params_dict.values())
-        ]
-        Js = torch.cat(Js, dim=-1)
-
-        if self.subnetwork_indices is not None:
-            Js = Js[:, :, self.subnetwork_indices]
-
-        return (Js, f) if enable_backprop else (Js.detach(), f.detach())
-
-    def functorch_jacobians(
-        self, x: torch.Tensor, enable_backprop: bool = False
-    ) -> tuple[torch.Tensor, torch.Tensor]:
-        """Compute Jacobians \\(\\nabla_\\theta f(x;\\theta)\\) at current parameter \\(\\theta\\).
-
-        Parameters
-        ----------
-        x : torch.Tensor
-            input data `(batch, input_shape)` on compatible device with model.
-        enable_backprop : bool, default = False
-            whether to enable backprop through the Js and f w.r.t. x
-
-        Returns
-        -------
-        Js : torch.Tensor
-            Jacobians `(batch, parameters, outputs)`
-=======
-            Jacobians `(batch, outputs, parameters)`
->>>>>>> 2aade442
-        f : torch.Tensor
-            output function `(batch, outputs)`
-        """
-        # Compute Js
-        # ------------------------
-        params = [p for p in self.model.parameters() if p.requires_grad]
-        name_dict = {p.data_ptr(): name for name, p in self.model.named_parameters()}
-        params_dict = {name_dict[p.data_ptr()]: p for p in params}
-
-        def model_fn_params_only(params_dict):
-            res = torch.func.functional_call(self.model, params_dict, x)
-            return res, res
-
-        # concatenate over flattened parameters
-        Js, f = torch.func.jacrev(model_fn_params_only, has_aux=True)(params_dict)
-        Js = [
-            j.flatten(start_dim=-p.dim())
-            for j, p in zip(Js.values(), params_dict.values())
         ]
         Js = torch.cat(Js, dim=-1)
 
@@ -389,33 +319,21 @@
 
     def __init__(
         self,
-<<<<<<< HEAD
         model: nn.Module,
         likelihood: Likelihood | str,
         last_layer: bool = False,
         subnetwork_indices: torch.LongTensor | None = None,
+        dict_key_x: str = "input_ids",
+        dict_key_y: str = "labels",
         stochastic: bool = False,
         num_samples: int = 1,
     ) -> None:
         self.stochastic: bool = stochastic
         self.num_samples: int = num_samples
-        super().__init__(model, likelihood, last_layer, subnetwork_indices)
-=======
-        model,
-        likelihood,
-        last_layer=False,
-        subnetwork_indices=None,
-        dict_key_x="input_ids",
-        dict_key_y="labels",
-        stochastic=False,
-        num_samples=1,
-    ):
-        self.stochastic = stochastic
-        self.num_samples = num_samples
+
         super().__init__(
             model, likelihood, last_layer, subnetwork_indices, dict_key_x, dict_key_y
         )
->>>>>>> 2aade442
 
     def _get_mc_functional_fisher(self, f: torch.Tensor) -> torch.Tensor:
         """Approximate the Fisher's middle matrix (expected outer product of the functional gradient)
@@ -441,13 +359,8 @@
 
         return F
 
-<<<<<<< HEAD
     def _get_functional_hessian(self, f: torch.Tensor) -> torch.Tensor | None:
-        if self.likelihood == 'regression':
-=======
-    def _get_functional_hessian(self, f):
         if self.likelihood == "regression":
->>>>>>> 2aade442
             return None
         else:
             # second derivative of log lik is diag(p) - pp^T
@@ -582,13 +495,7 @@
         **kwargs: dict[str, Any],
     ) -> tuple[torch.Tensor, torch.Tensor]:
         # Gs is (batchsize, n_params)
-<<<<<<< HEAD
         Gs, loss = self.gradients(x, y)
-        diag_ef = torch.einsum('bp,bp->p', Gs, Gs)
-        return self.factor * loss.detach(), self.factor * diag_ef
-=======
-        Gs, loss = self.gradients(X, y)
         Gs, loss = Gs.detach(), loss.detach()
         diag_ef = torch.einsum("bp,bp->p", Gs, Gs)
-        return self.factor * loss, self.factor * diag_ef
->>>>>>> 2aade442
+        return self.factor * loss, self.factor * diag_ef