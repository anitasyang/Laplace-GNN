--- conflicted
+++ resolved
@@ -1,15 +1,9 @@
-<<<<<<< HEAD
+from __future__ import annotations
+
+from collections.abc import MutableMapping
 from typing import Any
-import torch
-from torch import nn
-from collections.abc import MutableMapping
-
-from curvlinops._base import _LinearOperator
-=======
-from collections import UserDict
 
 import torch
->>>>>>> 2aade442
 from curvlinops import (
     EFLinearOperator,
     FisherMCLinearOperator,
@@ -18,14 +12,11 @@
     HessianLinearOperator,
     KFACLinearOperator,
 )
+from curvlinops._base import _LinearOperator
+from torch import nn
 
-<<<<<<< HEAD
-from laplace.curvature import CurvatureInterface, GGNInterface, EFInterface
+from laplace.curvature import CurvatureInterface, EFInterface, GGNInterface
 from laplace.utils import Kron, Likelihood
-=======
-from laplace.curvature import CurvatureInterface, EFInterface, GGNInterface
-from laplace.utils import Kron
->>>>>>> 2aade442
 
 
 class CurvlinopsInterface(CurvatureInterface):
@@ -33,25 +24,16 @@
 
     def __init__(
         self,
-<<<<<<< HEAD
         model: nn.Module,
         likelihood: Likelihood | str,
         last_layer: bool = False,
         subnetwork_indices: torch.LongTensor | None = None,
+        dict_key_x: str = "input_ids",
+        dict_key_y: str = "labels",
     ) -> None:
-        super().__init__(model, likelihood, last_layer, subnetwork_indices)
-=======
-        model,
-        likelihood,
-        last_layer=False,
-        subnetwork_indices=None,
-        dict_key_x="input_ids",
-        dict_key_y="labels",
-    ):
         super().__init__(
             model, likelihood, last_layer, subnetwork_indices, dict_key_x, dict_key_y
         )
->>>>>>> 2aade442
 
     @property
     def _kron_fisher_type(self) -> str:
@@ -92,7 +74,6 @@
                 raise ValueError(f"Whats happening with {module}?")
         return Kron(kfacs)
 
-<<<<<<< HEAD
     def kron(
         self,
         x: torch.Tensor | MutableMapping[str, torch.Tensor | Any],
@@ -100,13 +81,8 @@
         N: int,
         **kwargs: dict[str, Any],
     ) -> tuple[torch.Tensor, Kron]:
-        if isinstance(x, MutableMapping):
-            kwargs['batch_size_fn'] = lambda _x: _x['input_ids'].shape[0]
-=======
-    def kron(self, X, y, N, **kwargs):
-        if isinstance(X, (dict, UserDict)):
+        if isinstance(x, (dict, MutableMapping)):
             kwargs["batch_size_fn"] = lambda x: x[self.dict_key_x].shape[0]
->>>>>>> 2aade442
 
         linop = KFACLinearOperator(
             self.model,
@@ -141,15 +117,9 @@
         if self.subnetwork_indices is not None:
             return super().full(x, y, **kwargs)
 
-<<<<<<< HEAD
-        curvlinops_kwargs = {k: v for k, v in kwargs.items() if k != 'N'}
-        if isinstance(x, MutableMapping):
-            curvlinops_kwargs['batch_size_fn'] = lambda _x: _x['input_ids'].shape[0]
-=======
         curvlinops_kwargs = {k: v for k, v in kwargs.items() if k != "N"}
-        if isinstance(X, (dict, UserDict)):
+        if isinstance(x, (dict, MutableMapping)):
             curvlinops_kwargs["batch_size_fn"] = lambda x: x[self.dict_key_x].shape[0]
->>>>>>> 2aade442
 
         linop = self._linop_context(
             self.model,
@@ -175,37 +145,22 @@
 
     def __init__(
         self,
-<<<<<<< HEAD
         model: nn.Module,
         likelihood: Likelihood | str,
         last_layer: bool = False,
         subnetwork_indices: torch.LongTensor | None = None,
+        dict_key_x: str = "input_ids",
+        dict_key_y: str = "labels",
         stochastic: bool = False,
     ) -> None:
-        super().__init__(model, likelihood, last_layer, subnetwork_indices)
-        self.stochastic: bool = stochastic
-
-    @property
-    def _kron_fisher_type(self) -> str:
-        return 'mc' if self.stochastic else 'type-2'
-=======
-        model,
-        likelihood,
-        last_layer=False,
-        subnetwork_indices=None,
-        dict_key_x="input_ids",
-        dict_key_y="labels",
-        stochastic=False,
-    ):
         super().__init__(
             model, likelihood, last_layer, subnetwork_indices, dict_key_x, dict_key_y
         )
         self.stochastic = stochastic
 
     @property
-    def _kron_fisher_type(self):
+    def _kron_fisher_type(self) -> FisherType:
         return FisherType.MC if self.stochastic else FisherType.TYPE2
->>>>>>> 2aade442
 
     @property
     def _linop_context(self) -> type[_LinearOperator]:
@@ -216,13 +171,8 @@
     """Implementation of `EFInterface` using Curvlinops."""
 
     @property
-<<<<<<< HEAD
-    def _kron_fisher_type(self) -> str:
-        return 'empirical'
-=======
-    def _kron_fisher_type(self):
+    def _kron_fisher_type(self) -> FisherType:
         return FisherType.EMPIRICAL
->>>>>>> 2aade442
 
     @property
     def _linop_context(self) -> type[_LinearOperator]:
