--- conflicted
+++ resolved
@@ -1,21 +1,13 @@
-<<<<<<< HEAD
-from laplace.curvature.asdl import AsdlHessian
-=======
 from laplace.baselaplace import FullLaplace
 from laplace.curvature.backpack import BackPackGGN
->>>>>>> b926f216
 import numpy as np
 import torch
 
-<<<<<<< HEAD
-from laplace.baselaplace import FullLaplace, LowRankLaplace
-=======
 from laplace import Laplace, marglik_training
 
 from helper.dataloaders import get_sinusoid_example
 from helper.util import plot_regression
 
->>>>>>> b926f216
 
 n_epochs = 1000
 torch.manual_seed(711)
@@ -41,8 +33,7 @@
         loss.backward()
         optimizer.step()
 
-rank = 7
-la = LowRankLaplace(model, 'regression', backend=AsdlHessian, backend_kwargs={'low_rank': rank})
+la = Laplace(model, 'regression', subset_of_weights='all', hessian_structure='full')
 la.fit(train_loader)
 log_prior, log_sigma = torch.ones(1, requires_grad=True), torch.ones(1, requires_grad=True)
 hyper_optimizer = torch.optim.Adam([log_prior, log_sigma], lr=1e-1)
@@ -61,24 +52,6 @@
 f_sigma = f_var.squeeze().sqrt().cpu().numpy()
 pred_std = np.sqrt(f_sigma**2 + la.sigma_noise.item()**2)
 
-<<<<<<< HEAD
-fig, (ax1, ax2, ax3) = plt.subplots(nrows=1, ncols=3, sharey=True,
-                                    figsize=(6.5, 2.8))
-ax1.set_title('MAP')
-ax1.scatter(X_train.flatten(), y_train.flatten(), alpha=0.7, color='tab:orange')
-ax1.plot(x, f_mu, color='black', label='$f_{MAP}$')
-ax1.legend()
-
-ax2.set_title('LA 5% rank')
-ax2.scatter(X_train.flatten(), y_train.flatten(), alpha=0.7, color='tab:orange')
-ax2.plot(x, f_mu, label='$\mathbb{E}[f]$')
-ax2.fill_between(x, f_mu-pred_std*2, f_mu+pred_std*2, 
-                 alpha=0.3, color='tab:blue', label='$2\sqrt{\mathbb{V}\,[y]}$')
-ax2.legend()
-
-la = FullLaplace(model, 'regression', 0.28, 0.18)
-la.fit(train_loader)
-=======
 plot_regression(X_train, y_train, x, f_mu, pred_std, 
                 file_name='regression_example', plot=False)
 
@@ -93,31 +66,9 @@
 print(f'sigma={la.sigma_noise.item():.2f}',
       f'prior precision={la.prior_precision.numpy()}')
 
->>>>>>> b926f216
 f_mu, f_var = la(X_test)
 f_mu = f_mu.squeeze().detach().cpu().numpy()
 f_sigma = f_var.squeeze().sqrt().cpu().numpy()
 pred_std = np.sqrt(f_sigma**2 + la.sigma_noise.item()**2)
-<<<<<<< HEAD
-ax3.set_title('LA full rank')
-ax3.scatter(X_train.flatten(), y_train.flatten(), alpha=0.7, color='tab:orange')
-ax3.plot(x, f_mu, label='$\mathbb{E}[f]$')
-ax3.fill_between(x, f_mu-pred_std*2, f_mu+pred_std*2, 
-                 alpha=0.3, color='tab:blue', label='$2\sqrt{\mathbb{V}\,[y]}$')
-ax3.legend()
-
-
-ax1.set_ylim([-4, 6])
-ax1.set_xlim([x.min(), x.max()])
-ax2.set_xlim([x.min(), x.max()])
-ax3.set_xlim([x.min(), x.max()])
-ax1.set_ylabel('$y$')
-ax1.set_xlabel('$x$')
-ax2.set_xlabel('$x$')
-ax3.set_xlabel('$x$')
-plt.tight_layout()
-plt.savefig(f'docs/regression_example_lowrank_vs_full.png', dpi=300)
-=======
 plot_regression(X_train, y_train, x, f_mu, pred_std, 
-                file_name='regression_example_online', plot=False)
->>>>>>> b926f216
+                file_name='regression_example_online', plot=False)