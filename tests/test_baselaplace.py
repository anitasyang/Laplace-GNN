from collections.abc import MutableMapping
from math import sqrt, prod
import pytest
from itertools import product
import numpy as np
from copy import deepcopy
import torch
from torch import nn
from torch.distributions.multivariate_normal import MultivariateNormal
from torch.nn.utils import parameters_to_vector
from torch.utils.data import DataLoader, TensorDataset
from torch.distributions import Normal, Categorical
from laplace.curvature.asdfghjkl import AsdfghjklGGN, AsdfghjklEF
from laplace.curvature.curvlinops import CurvlinopsEF, CurvlinopsGGN
from torchvision.models import wide_resnet50_2

from laplace.laplace import FullLaplace, KronLaplace, DiagLaplace, LowRankLaplace
from laplace.utils import KronDecomposed
from laplace.curvature import AsdlGGN, BackPackGGN, AsdlEF
from tests.utils import ListDataset, dict_data_collator, jacobians_naive


torch.manual_seed(240)
torch.set_default_tensor_type(torch.DoubleTensor)
flavors = [FullLaplace, KronLaplace, DiagLaplace, LowRankLaplace]
online_flavors = [FullLaplace, KronLaplace, DiagLaplace]


@pytest.fixture
def model():
    model = torch.nn.Sequential(nn.Linear(3, 20), nn.Linear(20, 2))
    setattr(model, 'output_size', 2)
    model_params = list(model.parameters())
    setattr(model, 'n_layers', len(model_params))  # number of parameter groups
    setattr(model, 'n_params', len(parameters_to_vector(model_params)))
    return model


@pytest.fixture
def large_model():
    model = wide_resnet50_2()
    return model


@pytest.fixture
def custom_model():
    class CustomModel(nn.Module):
        def __init__(self):
            super().__init__()
            self.net = nn.Sequential(nn.Linear(5, 100), nn.ReLU(), nn.Linear(100, 2))

        def forward(self, data: MutableMapping | torch.Tensor):
            if isinstance(data, MutableMapping):
                x = data['input_ids'].to(next(self.parameters()).device)
            else:
                x = data

            logits = self.net(x)
            return logits

    return CustomModel()


@pytest.fixture
def reward_model():
    class RewardModel(nn.Module):
        def __init__(self):
            super().__init__()
            self.net = nn.Sequential(nn.Linear(3, 100), nn.ReLU(), nn.Linear(100, 1))

        def forward(self, x):
            """
            x: torch.Tensor
                If training == True then shape (batch_size, 2, dim)
                Else shape (batch_size, dim)
            """
            if len(x.shape) == 3:
                batch_size, _, dim = x.shape

                # Flatten to (batch_size*2, dim)
                flat_x = x.reshape(-1, dim)

                # Forward
                flat_logits = self.net(flat_x)  # (batch_size*2, 1)

                # Reshape back to (batch_size, 2)
                return flat_logits.reshape(batch_size, 2)
            else:
                logits = self.net(x)  # (batch_size, 1)
                return logits

    return RewardModel()


@pytest.fixture
def class_loader():
    X = torch.randn(10, 3)
    y = torch.randint(2, (10,))
    return DataLoader(TensorDataset(X, y), batch_size=3)


@pytest.fixture
def reg_loader():
    X = torch.randn(10, 3)
    y = torch.randn(10, 2)
    return DataLoader(TensorDataset(X, y), batch_size=3)


@pytest.fixture
def custom_loader():
    data = []
    for _ in range(10):
        datum = {'input_ids': torch.randn(5), 'labels': torch.randint(2, (1,))}
        data.append(datum)
    return DataLoader(ListDataset(data), batch_size=3, collate_fn=dict_data_collator)


@pytest.fixture
def reward_loader():
    X = torch.randn(10, 2, 3)
    y = torch.randint(2, (10,))
    return DataLoader(TensorDataset(X, y), batch_size=3)


@pytest.fixture
def reward_test_X():
    X = torch.randn(10, 3)
    return X


@pytest.mark.parametrize('laplace', flavors)
def test_laplace_init(laplace, model):
    lap = laplace(model, 'classification')
    assert torch.allclose(lap.mean, lap.prior_mean)
    if laplace in [FullLaplace, DiagLaplace]:
        H = lap.H.clone()
        lap._init_H()
        assert torch.allclose(H, lap.H)
    elif laplace == LowRankLaplace:
        assert lap.H is None
    else:
        H = [[k.clone() for k in kfac] for kfac in lap.H.kfacs]
        lap._init_H()
        for kfac1, kfac2 in zip(H, lap.H.kfacs):
            for k1, k2 in zip(kfac1, kfac2):
                assert torch.allclose(k1, k2)


@pytest.mark.xfail(strict=True)
def test_laplace_large_init(large_model):
    lap = FullLaplace(large_model, 'classification')


@pytest.mark.parametrize('laplace', flavors)
def test_laplace_invalid_likelihood(laplace, model):
    with pytest.raises(ValueError):
        lap = laplace(model, 'otherlh')


@pytest.mark.parametrize('laplace', flavors)
def test_laplace_init_noise(laplace, model):
    # float
    sigma_noise = 1.2
    lap = laplace(model, likelihood='regression', sigma_noise=sigma_noise)
    # torch.tensor 0-dim
    sigma_noise = torch.tensor(1.2)
    lap = laplace(model, likelihood='regression', sigma_noise=sigma_noise)
    # torch.tensor 1-dim
    sigma_noise = torch.tensor(1.2).reshape(-1)
    lap = laplace(model, likelihood='regression', sigma_noise=sigma_noise)

    # for classification should fail
    sigma_noise = 1.2
    with pytest.raises(ValueError):
        lap = laplace(model, likelihood='classification', sigma_noise=sigma_noise)

    # other than that should fail
    # higher dim
    sigma_noise = torch.tensor(1.2).reshape(1, 1)
    with pytest.raises(ValueError):
        lap = laplace(model, likelihood='regression', sigma_noise=sigma_noise)
    # other datatype, only reals supported
    sigma_noise = '1.2'
    with pytest.raises(ValueError):
        lap = laplace(model, likelihood='regression', sigma_noise=sigma_noise)


@pytest.mark.parametrize('laplace', flavors)
def test_laplace_init_precision(laplace, model):
    # float
    precision = 10.6
    lap = laplace(model, likelihood='regression', prior_precision=precision)
    # torch.tensor 0-dim
    precision = torch.tensor(10.6)
    lap = laplace(model, likelihood='regression', prior_precision=precision)
    # torch.tensor 1-dim
    precision = torch.tensor(10.7).reshape(-1)
    lap = laplace(model, likelihood='regression', prior_precision=precision)
    # torch.tensor 1-dim param-shape
    precision = torch.tensor(10.7).reshape(-1).repeat(model.n_params)
    if laplace == KronLaplace:
        # Kron should not accept per parameter prior precision
        with pytest.raises(ValueError):
            lap = laplace(model, likelihood='regression', prior_precision=precision)
    else:
        lap = laplace(model, likelihood='regression', prior_precision=precision)
    # torch.tensor 1-dim layer-shape
    precision = torch.tensor(10.7).reshape(-1).repeat(model.n_layers)
    lap = laplace(model, likelihood='regression', prior_precision=precision)

    # other than that should fail
    # higher dim
    precision = torch.tensor(10.6).reshape(1, 1)
    with pytest.raises(ValueError):
        lap = laplace(model, likelihood='regression', prior_precision=precision)
    # unmatched dim
    precision = torch.tensor(10.6).reshape(-1).repeat(17)
    with pytest.raises(ValueError):
        lap = laplace(model, likelihood='regression', prior_precision=precision)
    # other datatype, only reals supported
    precision = '1.5'
    with pytest.raises(ValueError):
        lap = laplace(model, likelihood='regression', prior_precision=precision)


@pytest.mark.parametrize('laplace', flavors)
def test_laplace_init_prior_mean_and_scatter(laplace, model, class_loader):
    mean = parameters_to_vector(model.parameters())
    P = len(mean)
    lap_scalar_mean = laplace(
        model, 'classification', prior_precision=1e-2, prior_mean=1.0
    )
    assert torch.allclose(lap_scalar_mean.prior_mean, torch.tensor([1.0]))
    lap_tensor_mean = laplace(
        model, 'classification', prior_precision=1e-2, prior_mean=torch.ones(1)
    )
    assert torch.allclose(lap_tensor_mean.prior_mean, torch.tensor([1.0]))
    lap_tensor_scalar_mean = laplace(
        model, 'classification', prior_precision=1e-2, prior_mean=torch.ones(1)[0]
    )
    assert torch.allclose(lap_tensor_scalar_mean.prior_mean, torch.tensor(1.0))
    lap_tensor_full_mean = laplace(
        model, 'classification', prior_precision=1e-2, prior_mean=torch.ones(P)
    )
    assert torch.allclose(lap_tensor_full_mean.prior_mean, torch.ones(P))

    lap_scalar_mean.fit(class_loader)
    lap_tensor_mean.fit(class_loader)
    lap_tensor_scalar_mean.fit(class_loader)
    lap_tensor_full_mean.fit(class_loader)
    expected = torch.tensor(0).reshape(-1)
    # assert expected.ndim == 0
    expected = ((mean - 1) * 1e-2) @ (mean - 1)
    assert torch.allclose(lap_scalar_mean.scatter, expected)
    assert lap_scalar_mean.scatter.shape == expected.shape
    assert torch.allclose(lap_tensor_mean.scatter, expected)
    assert lap_tensor_mean.scatter.shape == expected.shape
    assert torch.allclose(lap_tensor_scalar_mean.scatter, expected)
    assert lap_tensor_scalar_mean.scatter.shape == expected.shape
    assert torch.allclose(lap_tensor_full_mean.scatter, expected)
    assert lap_tensor_full_mean.scatter.shape == expected.shape

    # too many dims
    with pytest.raises(ValueError):
        prior_mean = torch.ones(P).unsqueeze(-1)
        laplace(model, 'classification', prior_precision=1e-2, prior_mean=prior_mean)

    # unmatched dim
    with pytest.raises(ValueError):
        prior_mean = torch.ones(P - 3)
        laplace(model, 'classification', prior_precision=1e-2, prior_mean=prior_mean)

    # invalid argument type
    with pytest.raises(ValueError):
        laplace(model, 'classification', prior_precision=1e-2, prior_mean='72')


@pytest.mark.parametrize('laplace', flavors)
def test_laplace_init_temperature(laplace, model):
    # valid float
    T = 1.1
    lap = laplace(model, likelihood='classification', temperature=T)
    assert lap.temperature == T


@pytest.mark.parametrize(
    'laplace,lh', product(flavors, ['classification', 'regression'])
)
def test_laplace_functionality(laplace, lh, model, reg_loader, class_loader):
    if lh == 'classification':
        loader = class_loader
        sigma_noise = 1.0
    else:
        loader = reg_loader
        sigma_noise = 0.3
    lap = laplace(model, lh, sigma_noise=sigma_noise, prior_precision=0.7)
    lap.fit(loader)
    assert lap.n_data == len(loader.dataset)
    assert lap.n_outputs == model.output_size
    f = model(loader.dataset.tensors[0])
    y = loader.dataset.tensors[1]
    assert f.shape == torch.Size([10, 2])

    # Test log likelihood (Train)
    log_lik = lap.log_likelihood
    # compute true log lik
    if lh == 'classification':
        log_lik_true = Categorical(logits=f).log_prob(y).sum()
        assert torch.allclose(log_lik, log_lik_true)
    else:
        assert y.size() == f.size()
        log_lik_true = Normal(loc=f, scale=sigma_noise).log_prob(y).sum()
        assert torch.allclose(log_lik, log_lik_true)
        # change likelihood and test again
        lap.sigma_noise = 0.72
        log_lik = lap.log_likelihood
        log_lik_true = Normal(loc=f, scale=0.72).log_prob(y).sum()
        assert torch.allclose(log_lik, log_lik_true)

    # Test marginal likelihood
    # lml = log p(y|f) - 1/2 theta @ prior_prec @ theta
    #       + 1/2 logdet prior_prec - 1/2 log det post_prec
    lml = log_lik_true
    theta = parameters_to_vector(model.parameters()).detach()
    assert torch.allclose(theta, lap.mean)
    prior_prec = torch.diag(lap.prior_precision_diag)
    assert prior_prec.shape == torch.Size([len(theta), len(theta)])
    lml = lml - 1 / 2 * theta @ prior_prec @ theta
    if laplace == DiagLaplace:
        log_det_post_prec = lap.posterior_precision.log().sum()
    elif laplace == LowRankLaplace:
        (U, l), p0 = lap.posterior_precision
        log_det_post_prec = (U @ torch.diag(l) @ U.T + p0.diag()).logdet()
    else:
        log_det_post_prec = lap.posterior_precision.logdet()
    lml = lml + 1 / 2 * (prior_prec.logdet() - log_det_post_prec)
    assert torch.allclose(lml, lap.log_marginal_likelihood())

    # test sampling
    torch.manual_seed(61)
    samples = lap.sample(n_samples=1)
    assert samples.shape == torch.Size([1, len(theta)])
    samples = lap.sample(n_samples=1000000)
    assert samples.shape == torch.Size([1000000, len(theta)])
    mu_comp = samples.mean(dim=0)
    mu_true = lap.mean
    assert torch.allclose(mu_comp, mu_true, atol=1e-2)

    # test functional variance
    if laplace == FullLaplace:
        Sigma = lap.posterior_covariance
    elif laplace == KronLaplace:
        Sigma = lap.posterior_precision.to_matrix(exponent=-1)
    elif laplace == LowRankLaplace:
        (U, l), p0 = lap.posterior_precision
        Sigma = (U @ torch.diag(l) @ U.T + p0.diag()).inverse()
    elif laplace == DiagLaplace:
        Sigma = torch.diag(lap.posterior_variance)
    Js, f = jacobians_naive(model, loader.dataset.tensors[0])
    true_f_var = torch.einsum('mkp,pq,mcq->mkc', Js, Sigma, Js)
    comp_f_var = lap.functional_variance(Js)
    assert torch.allclose(true_f_var, comp_f_var, rtol=1e-4)


@pytest.mark.parametrize('laplace', online_flavors)
def test_overriding_fit(laplace, model, reg_loader):
    lap = laplace(model, 'regression', sigma_noise=0.3, prior_precision=0.7)
    lap.fit(reg_loader)
    if type(lap.posterior_precision) is KronDecomposed:
        P = lap.posterior_precision.to_matrix()
    else:
        P = lap.posterior_precision.clone()
    m = lap.mean.clone()
    marglik = lap.log_marginal_likelihood().detach().clone()
    assert lap.n_data == len(reg_loader.dataset)
    lap.fit(reg_loader, override=True)
    assert torch.allclose(lap.mean, m)
    if type(lap.posterior_precision) is KronDecomposed:
        assert torch.allclose(lap.posterior_precision.to_matrix(), P)
    else:
        assert torch.allclose(lap.posterior_precision, P)
    assert torch.allclose(marglik, lap.log_marginal_likelihood())
    assert lap.n_data == len(reg_loader.dataset)


@pytest.mark.parametrize('laplace', online_flavors)
def test_online_fit(laplace, model, reg_loader):
    lap = laplace(model, 'regression', sigma_noise=0.3, prior_precision=0.7)
    lap.fit(reg_loader)
    if type(lap.H) is KronDecomposed:
        P = lap.H.to_matrix().clone()
    else:
        P = lap.H.clone()
    loss, n_data = deepcopy(lap.loss.item()), deepcopy(lap.n_data)
    # fit a second and third time but don't override
    lap.fit(reg_loader, override=False)
    lap.fit(reg_loader, override=False)
    # Hessian should be now roughly 3x the one before
    assert torch.allclose(3 * torch.tensor(loss), lap.loss)
    assert (3 * n_data) == lap.n_data
    if type(lap.H) is KronDecomposed:
        assert torch.allclose(lap.H.to_matrix(), 3 * P)
    else:
        assert torch.allclose(lap.H, 3 * P)


def test_log_prob_full(model, class_loader):
    lap = FullLaplace(model, 'classification', prior_precision=0.7)
    theta = torch.randn_like(parameters_to_vector(model.parameters()))
    # posterior without fitting is just prior
    posterior = Normal(loc=torch.zeros_like(theta), scale=sqrt(1 / 0.7))
    assert torch.allclose(lap.log_prob(theta), posterior.log_prob(theta).sum())
    lap.fit(class_loader)
    posterior = MultivariateNormal(
        loc=lap.mean, precision_matrix=lap.posterior_precision
    )
    assert torch.allclose(lap.log_prob(theta), posterior.log_prob(theta))


def test_log_prob_kron(model, class_loader):
    lap = KronLaplace(model, 'classification', prior_precision=0.24)
    theta = torch.randn_like(parameters_to_vector(model.parameters()))
    posterior = Normal(loc=lap.mean, scale=sqrt(1 / 0.24))
    assert torch.allclose(lap.log_prob(theta), posterior.log_prob(theta).sum())
    lap.fit(class_loader)
    posterior = MultivariateNormal(
        loc=lap.mean, precision_matrix=lap.posterior_precision.to_matrix()
    )
    assert torch.allclose(lap.log_prob(theta), posterior.log_prob(theta))


@pytest.mark.parametrize('laplace', flavors)
def test_regression_predictive(laplace, model, reg_loader):
    lap = laplace(model, 'regression', sigma_noise=0.3, prior_precision=0.7)
    lap.fit(reg_loader)
    X, y = reg_loader.dataset.tensors
    f = model(X)

    # error
    with pytest.raises(ValueError):
        lap(X, pred_type='linear')

    # GLM predictive, functional variance tested already above.
    f_mu_glm, f_var_glm = lap(X, pred_type='glm')
    assert torch.allclose(f_mu_glm, f)
    assert f_var_glm.shape == torch.Size(
        [f_mu_glm.shape[0], f_mu_glm.shape[1], f_mu_glm.shape[1]]
    )
    assert len(f_mu_glm) == len(X)

    # NN predictive (only diagonal variance estimation)
    f_mu_nn, f_var_nn = lap(X, pred_type='nn', link_approx='mc')
    assert f_mu_nn.shape == f_var_nn.shape
    assert f_var_nn.shape == torch.Size([f_mu_nn.shape[0], f_mu_nn.shape[1]])
    assert len(f_mu_nn) == len(X)

    # Test joint prediction
    f_mu_joint, f_cov_joint = lap(X, pred_type='glm', joint=True)
    assert len(f_mu_joint.shape) == 1
    assert f_mu_joint.shape[0] == prod(f_mu_glm.shape)
    assert len(f_cov_joint.shape) == 2
    assert f_cov_joint.shape == (f_mu_joint.shape[0], f_mu_joint.shape[0])

    # The "diagonal" of the joint cov should equal the non-joint var
    b, k = y.shape
    f_var_joint = torch.einsum('bkbl->bkl', f_cov_joint.reshape(b, k, b, k))
    assert torch.allclose(f_var_joint, f_var_glm)


@pytest.mark.parametrize('laplace', flavors)
def test_classification_predictive(laplace, model, class_loader):
    lap = laplace(model, 'classification', prior_precision=0.7)
    lap.fit(class_loader)
    X, y = class_loader.dataset.tensors
    f = torch.softmax(model(X), dim=-1)

    # error
    with pytest.raises(ValueError):
        lap(X, pred_type='linear')

    # GLM predictive
    f_pred = lap(X, pred_type='glm', link_approx='mc', n_samples=100)
    assert f_pred.shape == f.shape
    assert torch.allclose(
        f_pred.sum(), torch.tensor(len(f_pred), dtype=torch.double)
    )  # sum up to 1
    f_pred = lap(X, pred_type='glm', link_approx='probit')
    assert f_pred.shape == f.shape
    assert torch.allclose(
        f_pred.sum(), torch.tensor(len(f_pred), dtype=torch.double)
    )  # sum up to 1
    f_pred = lap(X, pred_type='glm', link_approx='bridge')
    assert f_pred.shape == f.shape
    assert torch.allclose(
        f_pred.sum(), torch.tensor(len(f_pred), dtype=torch.double)
    )  # sum up to 1
    f_pred = lap(X, pred_type='glm', link_approx='bridge_norm')
    assert f_pred.shape == f.shape
    assert torch.allclose(
        f_pred.sum(), torch.tensor(len(f_pred), dtype=torch.double)
    )  # sum up to 1

    # NN predictive
    f_pred = lap(X, pred_type='nn', link_approx='mc', n_samples=100)
    assert f_pred.shape == f.shape
    assert torch.allclose(
        f_pred.sum(), torch.tensor(len(f_pred), dtype=torch.double)
    )  # sum up to 1


@pytest.mark.parametrize('laplace', flavors)
def test_regression_predictive_samples(laplace, model, reg_loader):
    lap = laplace(model, 'regression', sigma_noise=0.3, prior_precision=0.7)
    lap.fit(reg_loader)
    X, y = reg_loader.dataset.tensors
    f = model(X)

    # error
    with pytest.raises(ValueError):
        lap(X, pred_type='linear')

    # GLM predictive, functional variance tested already above.
    fsamples = lap.predictive_samples(X, pred_type='glm', n_samples=100)
    assert fsamples.shape == torch.Size([100, f.shape[0], f.shape[1]])

    # NN predictive (only diagonal variance estimation)
    fsamples = lap.predictive_samples(X, pred_type='nn', n_samples=100)
    assert fsamples.shape == torch.Size([100, f.shape[0], f.shape[1]])


@pytest.mark.parametrize('laplace', flavors)
def test_classification_predictive_samples(laplace, model, class_loader):
    lap = laplace(model, 'classification', prior_precision=0.7)
    lap.fit(class_loader)
    X, y = class_loader.dataset.tensors
    f = torch.softmax(model(X), dim=-1)

    # error
    with pytest.raises(ValueError):
        lap(X, pred_type='linear')

    # GLM predictive
    fsamples = lap.predictive_samples(X, pred_type='glm', n_samples=100)
    assert fsamples.shape == torch.Size([100, f.shape[0], f.shape[1]])
    assert np.allclose(fsamples.sum().item(), len(f) * 100)  # sum up to 1

    # NN predictive
    fsamples = lap.predictive_samples(X, pred_type='nn', n_samples=100)
    assert fsamples.shape == torch.Size([100, f.shape[0], f.shape[1]])
    assert np.allclose(fsamples.sum().item(), len(f) * 100)  # sum up to 1


@pytest.mark.parametrize('laplace', [KronLaplace, DiagLaplace])
def test_reward_modeling(laplace, reward_model, reward_loader, reward_test_X):
    lap = laplace(reward_model, 'reward_modeling')
    lap.fit(reward_loader)
    f = reward_model(reward_test_X)

    # error
    with pytest.raises(ValueError):
        lap(reward_test_X, pred_type='linear')

    # GLM predictive, functional variance tested already above.
    f_mu, f_var = lap(reward_test_X, pred_type='glm')
    assert torch.allclose(f_mu, f)
    assert f_var.shape == torch.Size([f_mu.shape[0], f_mu.shape[1], f_mu.shape[1]])
    assert len(f_mu) == len(reward_test_X)

    # NN predictive (only diagonal variance estimation)
    f_mu, f_var = lap(reward_test_X, pred_type='nn', link_approx='mc')
    assert f_mu.shape == f_var.shape
    assert f_var.shape == torch.Size([f_mu.shape[0], f_mu.shape[1]])
    assert len(f_mu) == len(reward_test_X)


@pytest.mark.parametrize('laplace', [KronLaplace, DiagLaplace])
@pytest.mark.parametrize('backend', [AsdlEF, AsdlGGN, CurvlinopsEF, CurvlinopsGGN])
def test_dict_data(laplace, backend, custom_model, custom_loader):
    if laplace == DiagLaplace and backend == CurvlinopsEF:
        pytest.skip(
            'DiagEF is unsupported with Curvlinops when the input is non-tensor.'
        )

    for data in custom_loader:
        print(data)

    lap = laplace(custom_model, 'classification', backend=backend)
    lap.fit(custom_loader)

    test_data = next(iter(custom_loader))
    f = custom_model(test_data)

    # GLM predictive
    f_pred = lap(test_data, pred_type='glm')
    assert f_pred.shape == f.shape
    assert torch.allclose(
        f_pred.sum(), torch.tensor(len(f_pred), dtype=torch.double)
    )  # sum up to 1

    # NN predictive
    f_pred = lap(test_data, pred_type='nn', link_approx='mc')
    assert f_pred.shape == f.shape
    assert torch.allclose(f_pred.sum(), torch.tensor(len(f_pred), dtype=torch.double))


@pytest.mark.parametrize('laplace', [FullLaplace, KronLaplace, DiagLaplace])
@pytest.mark.parametrize(
    'backend', [BackPackGGN, AsdlGGN, AsdlEF, CurvlinopsGGN, CurvlinopsEF]
)
def test_backprop_glm(laplace, model, reg_loader, backend):
    X, y = reg_loader.dataset.tensors
    X.requires_grad = True

    lap = laplace(model, 'regression', enable_backprop=True, backend=backend)
    lap.fit(reg_loader)
    f_mu, f_var = lap(X, pred_type='glm')

    try:
        grad_X_mu = torch.autograd.grad(f_mu.sum(), X, retain_graph=True)[0]
        grad_X_var = torch.autograd.grad(f_var.sum(), X)[0]

        assert grad_X_mu.shape == X.shape
        assert grad_X_var.shape == X.shape
    except ValueError:
        assert False


@pytest.mark.parametrize('laplace', [FullLaplace, KronLaplace, DiagLaplace])
@pytest.mark.parametrize(
    'backend', [BackPackGGN, AsdlGGN, AsdlEF, CurvlinopsGGN, CurvlinopsEF]
)
def test_backprop_glm_joint(laplace, model, reg_loader, backend):
    X, y = reg_loader.dataset.tensors
    X.requires_grad = True

    lap = laplace(model, 'regression', enable_backprop=True, backend=backend)
    lap.fit(reg_loader)
    f_mu, f_cov = lap(X, pred_type='glm', joint=True)

    try:
        grad_X_mu = torch.autograd.grad(f_mu.sum(), X, retain_graph=True)[0]
        grad_X_var = torch.autograd.grad(f_cov.sum(), X)[0]

        assert grad_X_mu.shape == X.shape
        assert grad_X_var.shape == X.shape
    except ValueError:
        assert False


@pytest.mark.parametrize('laplace', [FullLaplace, KronLaplace, DiagLaplace])
@pytest.mark.parametrize(
    'backend', [BackPackGGN, AsdlGGN, AsdlEF, CurvlinopsGGN, CurvlinopsEF]
)
def test_backprop_glm_mc(laplace, model, reg_loader, backend):
    X, y = reg_loader.dataset.tensors
    X.requires_grad = True

    lap = laplace(model, 'regression', enable_backprop=True, backend=backend)
    lap.fit(reg_loader)
    f_mu, f_var = lap(X, pred_type='glm', link_approx='mc')

    try:
        grad_X_mu = torch.autograd.grad(f_mu.sum(), X, retain_graph=True)[0]
        grad_X_var = torch.autograd.grad(f_var.sum(), X)[0]

        assert grad_X_mu.shape == X.shape
        assert grad_X_var.shape == X.shape
    except ValueError:
        assert False


@pytest.mark.parametrize('laplace', [FullLaplace, KronLaplace, DiagLaplace])
@pytest.mark.parametrize(
    'backend', [BackPackGGN, AsdlGGN, AsdlEF, CurvlinopsGGN, CurvlinopsEF]
)
def test_backprop_nn(laplace, model, reg_loader, backend):
    X, y = reg_loader.dataset.tensors
    X.requires_grad = True

    lap = laplace(model, 'regression', enable_backprop=True, backend=backend)
    lap.fit(reg_loader)
    f_mu, f_var = lap(X, pred_type='nn', link_approx='mc', n_samples=10)

    try:
        grad_X_mu = torch.autograd.grad(f_mu.sum(), X, retain_graph=True)[0]
        grad_X_var = torch.autograd.grad(f_var.sum(), X)[0]

        assert grad_X_mu.shape == X.shape
        assert grad_X_var.shape == X.shape
    except ValueError:
        assert False


<<<<<<< HEAD
@pytest.mark.parametrize('laplace', [FullLaplace, KronLaplace, DiagLaplace])
def test_reg_glm_predictive_correct_behavior(laplace, model, reg_loader):
    X, y = reg_loader.dataset.tensors
    n_batch = X.shape[0]
    n_outputs = y.shape[-1]

    lap = laplace(model, 'regression')
    lap.fit(reg_loader)

    # Joint predictive ignores diagonal_output
    f_mean, f_var = lap(X, pred_type='glm', joint=True, diagonal_output=True)
    assert f_var.shape == (n_batch * n_outputs, n_batch * n_outputs)

    f_mean, f_var = lap(X, pred_type='glm', joint=True, diagonal_output=False)
    assert f_var.shape == (n_batch * n_outputs, n_batch * n_outputs)

    # diagonal_output affects non-joint
    f_mean, f_var = lap(X, pred_type='glm', joint=False, diagonal_output=True)
    assert f_var.shape == (n_batch, n_outputs)

    f_mean, f_var = lap(X, pred_type='glm', joint=False, diagonal_output=False)
    assert f_var.shape == (n_batch, n_outputs, n_outputs)
=======
@pytest.mark.parametrize('likelihood', ['classification', 'regression'])
def test_dict_data_diagEF_curvlinops_fails(custom_model, custom_loader, likelihood):
    lap = DiagLaplace(custom_model, likelihood=likelihood, backend=CurvlinopsEF)

    with pytest.raises(ValueError):
        lap.fit(custom_loader)
>>>>>>> 76a04ebc
<|MERGE_RESOLUTION|>--- conflicted
+++ resolved
@@ -691,7 +691,6 @@
         assert False
 
 
-<<<<<<< HEAD
 @pytest.mark.parametrize('laplace', [FullLaplace, KronLaplace, DiagLaplace])
 def test_reg_glm_predictive_correct_behavior(laplace, model, reg_loader):
     X, y = reg_loader.dataset.tensors
@@ -714,11 +713,11 @@
 
     f_mean, f_var = lap(X, pred_type='glm', joint=False, diagonal_output=False)
     assert f_var.shape == (n_batch, n_outputs, n_outputs)
-=======
+
+
 @pytest.mark.parametrize('likelihood', ['classification', 'regression'])
 def test_dict_data_diagEF_curvlinops_fails(custom_model, custom_loader, likelihood):
     lap = DiagLaplace(custom_model, likelihood=likelihood, backend=CurvlinopsEF)
 
     with pytest.raises(ValueError):
-        lap.fit(custom_loader)
->>>>>>> 76a04ebc
+        lap.fit(custom_loader)