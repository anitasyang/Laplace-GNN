--- conflicted
+++ resolved
@@ -341,19 +341,11 @@
         assert f_var.shape == torch.Size([f_mu.shape[0], f_mu.shape[1], f_mu.shape[1]])
         assert len(f_mu) == len(X)
 
-<<<<<<< HEAD
         # NN predictive (only diagonal variance estimation)
-        f_mu, f_var = lap(X, pred_type='nn')
+        f_mu, f_var = lap(X, pred_type='nn', link_approx='mc')
         assert f_mu.shape == f_var.shape
         assert f_var.shape == torch.Size([f_mu.shape[0], f_mu.shape[1]])
         assert len(f_mu) == len(X)
-=======
-    # NN predictive (only diagonal variance estimation)
-    f_mu, f_var = lap(X, pred_type='nn', link_approx='mc')
-    assert f_mu.shape == f_var.shape
-    assert f_var.shape == torch.Size([f_mu.shape[0], f_mu.shape[1]])
-    assert len(f_mu) == len(X)
->>>>>>> e94a000a
 
 
 @pytest.mark.parametrize('laplace', flavors)
@@ -384,18 +376,11 @@
     assert f_pred.shape == f.shape
     assert torch.allclose(f_pred.sum(), torch.tensor(len(f_pred), dtype=torch.double))  # sum up to 1
 
-<<<<<<< HEAD
     if laplace != FunctionalLLLaplace:
         # NN predictive
-        f_pred = lap(X, pred_type='nn', n_samples=100)
+        f_pred = lap(X, pred_type='nn', link_approx='mc', n_samples=100)
         assert f_pred.shape == f.shape
         assert torch.allclose(f_pred.sum(), torch.tensor(len(f_pred), dtype=torch.double))  # sum up to 1
-=======
-    # NN predictive
-    f_pred = lap(X, pred_type='nn', link_approx='mc', n_samples=100)
-    assert f_pred.shape == f.shape
-    assert torch.allclose(f_pred.sum(), torch.tensor(len(f_pred), dtype=torch.double))  # sum up to 1
->>>>>>> e94a000a
 
 
 @pytest.mark.parametrize('laplace', flavors)
@@ -434,7 +419,6 @@
     with pytest.raises(ValueError):
         lap(X, pred_type='linear')
 
-<<<<<<< HEAD
     if laplace == FunctionalLLLaplace:
         # GP predictive
         fsamples = lap.predictive_samples(X, n_samples=100)
@@ -447,17 +431,6 @@
         assert np.allclose(fsamples.sum().item(), len(f) * 100)  # sum up to 1
 
         # NN predictive
-        f_pred = lap.predictive_samples(X, pred_type='nn', n_samples=100)
-        assert fsamples.shape == torch.Size([100, f.shape[0], f.shape[1]])
-        assert np.allclose(fsamples.sum().item(), len(f) * 100)  # sum up to 1
-=======
-    # GLM predictive
-    fsamples = lap.predictive_samples(X, pred_type='glm', n_samples=100)
-    assert fsamples.shape == torch.Size([100, f.shape[0], f.shape[1]])
-    assert np.allclose(fsamples.sum().item(), len(f) * 100)  # sum up to 1
-
-    # NN predictive
-    fsamples = lap.predictive_samples(X, pred_type='nn', n_samples=100)
-    assert fsamples.shape == torch.Size([100, f.shape[0], f.shape[1]])
-    assert np.allclose(fsamples.sum().item(), len(f) * 100)  # sum up to 1
->>>>>>> e94a000a
+        fsamples = lap.predictive_samples(X, pred_type='nn', n_samples=100)
+        assert fsamples.shape == torch.Size([100, f.shape[0], f.shape[1]])
+        assert np.allclose(fsamples.sum().item(), len(f) * 100)  # sum up to 1