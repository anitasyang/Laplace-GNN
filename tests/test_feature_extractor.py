--- conflicted
+++ resolved
@@ -99,23 +99,6 @@
     # all torchvision classifcation models but 'squeezenet' (no linear last layer)
     # + model where modules are initilaized in wrong order + nn.Sequential model
     model_names = [
-<<<<<<< HEAD
-        'resnet18',
-        'alexnet',
-        'vgg16',
-        'densenet',
-        'inception',
-        'googlenet',
-        'shufflenet',
-        'mobilenet_v2',
-        'mobilenet_v3_large',
-        'mobilenet_v3_small',
-        'resnext50_32x4d',
-        'wide_resnet50_2',
-        'mnasnet',
-        'switchedCNN',
-        'sequential',
-=======
         "resnet18",
         "alexnet",
         "vgg16",
@@ -131,7 +114,6 @@
         "mnasnet",
         "switchedCNN",
         "sequential",
->>>>>>> 2aade442
     ]
 
     # to test the last_layer_name argument
